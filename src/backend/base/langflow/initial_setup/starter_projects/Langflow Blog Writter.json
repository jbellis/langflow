{
  "data": {
    "edges": [
      {
        "className": "stroke-gray-900 stroke-connection",
        "data": {
          "sourceHandle": {
<<<<<<< HEAD
            "dataType": "URL",
            "id": "URL-HYPkR",
            "name": "record",
            "output_types": [
              "Record"
            ]
=======
            "baseClasses": [
              "Record"
            ],
            "dataType": "URL",
            "id": "URL-HYPkR"
>>>>>>> 6716a90c
          },
          "targetHandle": {
            "fieldName": "reference_2",
            "id": "Prompt-Rse03",
            "inputTypes": [
              "Document",
              "BaseOutputParser",
              "Record",
              "Text"
            ],
            "type": "str"
          }
        },
        "id": "reactflow__edge-URL-HYPkR{œbaseClassesœ:[œRecordœ],œdataTypeœ:œURLœ,œidœ:œURL-HYPkRœ}-Prompt-Rse03{œfieldNameœ:œreference_2œ,œidœ:œPrompt-Rse03œ,œinputTypesœ:[œDocumentœ,œBaseOutputParserœ,œRecordœ,œTextœ],œtypeœ:œstrœ}",
        "selected": false,
        "source": "URL-HYPkR",
<<<<<<< HEAD
        "sourceHandle": "{œdataTypeœ: œURLœ, œidœ: œURL-HYPkRœ, œoutput_typesœ: [œRecordœ], œnameœ: œrecordœ}",
=======
        "sourceHandle": "{œbaseClassesœ: [œRecordœ], œdataTypeœ: œURLœ, œidœ: œURL-HYPkRœ}",
>>>>>>> 6716a90c
        "style": {
          "stroke": "#555"
        },
        "target": "Prompt-Rse03",
        "targetHandle": "{œfieldNameœ: œreference_2œ, œidœ: œPrompt-Rse03œ, œinputTypesœ: [œDocumentœ, œBaseOutputParserœ, œRecordœ, œTextœ], œtypeœ: œstrœ}"
      },
      {
        "className": "stroke-gray-900 stroke-connection",
        "data": {
          "sourceHandle": {
<<<<<<< HEAD
            "dataType": "OpenAIModel",
            "id": "OpenAIModel-gi29P",
            "name": "text",
            "output_types": [
              "Text"
            ]
=======
            "baseClasses": [
              "str",
              "Text",
              "object"
            ],
            "dataType": "OpenAIModel",
            "id": "OpenAIModel-gi29P"
>>>>>>> 6716a90c
          },
          "targetHandle": {
            "fieldName": "input_value",
            "id": "ChatOutput-JPlxl",
            "inputTypes": [
              "Text"
            ],
            "type": "str"
          }
        },
        "id": "reactflow__edge-OpenAIModel-gi29P{œbaseClassesœ:[œstrœ,œTextœ,œobjectœ],œdataTypeœ:œOpenAIModelœ,œidœ:œOpenAIModel-gi29Pœ}-ChatOutput-JPlxl{œfieldNameœ:œinput_valueœ,œidœ:œChatOutput-JPlxlœ,œinputTypesœ:[œTextœ],œtypeœ:œstrœ}",
        "source": "OpenAIModel-gi29P",
<<<<<<< HEAD
        "sourceHandle": "{œdataTypeœ: œOpenAIModelœ, œidœ: œOpenAIModel-gi29Pœ, œoutput_typesœ: [œTextœ], œnameœ: œtextœ}",
=======
        "sourceHandle": "{œbaseClassesœ: [œstrœ, œTextœ, œobjectœ], œdataTypeœ: œOpenAIModelœ, œidœ: œOpenAIModel-gi29Pœ}",
>>>>>>> 6716a90c
        "style": {
          "stroke": "#555"
        },
        "target": "ChatOutput-JPlxl",
        "targetHandle": "{œfieldNameœ: œinput_valueœ, œidœ: œChatOutput-JPlxlœ, œinputTypesœ: [œTextœ], œtypeœ: œstrœ}"
      },
      {
        "className": "stroke-gray-900 stroke-connection",
        "data": {
          "sourceHandle": {
<<<<<<< HEAD
            "dataType": "URL",
            "id": "URL-2cX90",
            "name": "record",
            "output_types": [
              "Record"
            ]
=======
            "baseClasses": [
              "Record"
            ],
            "dataType": "URL",
            "id": "URL-2cX90"
>>>>>>> 6716a90c
          },
          "targetHandle": {
            "fieldName": "reference_1",
            "id": "Prompt-Rse03",
            "inputTypes": [
              "Document",
              "BaseOutputParser",
              "Record",
              "Text"
            ],
            "type": "str"
          }
        },
        "id": "reactflow__edge-URL-2cX90{œbaseClassesœ:[œRecordœ],œdataTypeœ:œURLœ,œidœ:œURL-2cX90œ}-Prompt-Rse03{œfieldNameœ:œreference_1œ,œidœ:œPrompt-Rse03œ,œinputTypesœ:[œDocumentœ,œBaseOutputParserœ,œRecordœ,œTextœ],œtypeœ:œstrœ}",
        "source": "URL-2cX90",
<<<<<<< HEAD
        "sourceHandle": "{œdataTypeœ: œURLœ, œidœ: œURL-2cX90œ, œoutput_typesœ: [œRecordœ], œnameœ: œrecordœ}",
=======
        "sourceHandle": "{œbaseClassesœ: [œRecordœ], œdataTypeœ: œURLœ, œidœ: œURL-2cX90œ}",
>>>>>>> 6716a90c
        "style": {
          "stroke": "#555"
        },
        "target": "Prompt-Rse03",
        "targetHandle": "{œfieldNameœ: œreference_1œ, œidœ: œPrompt-Rse03œ, œinputTypesœ: [œDocumentœ, œBaseOutputParserœ, œRecordœ, œTextœ], œtypeœ: œstrœ}"
      },
      {
        "className": "stroke-gray-900 stroke-connection",
<<<<<<< HEAD
        "data": {
          "sourceHandle": {
            "dataType": "TextInput",
            "id": "TextInput-og8Or",
            "name": "Text",
            "output_types": [
              "Text"
            ]
          },
          "targetHandle": {
            "fieldName": "instructions",
            "id": "Prompt-Rse03",
            "inputTypes": [
              "Document",
              "BaseOutputParser",
              "Record",
              "Text"
            ],
            "type": "str"
          }
        },
        "id": "reactflow__edge-TextInput-og8Or{œbaseClassesœ:[œobjectœ,œTextœ,œstrœ],œdataTypeœ:œTextInputœ,œidœ:œTextInput-og8Orœ}-Prompt-Rse03{œfieldNameœ:œinstructionsœ,œidœ:œPrompt-Rse03œ,œinputTypesœ:[œDocumentœ,œBaseOutputParserœ,œRecordœ,œTextœ],œtypeœ:œstrœ}",
        "source": "TextInput-og8Or",
        "sourceHandle": "{œdataTypeœ: œTextInputœ, œidœ: œTextInput-og8Orœ, œoutput_typesœ: [œTextœ], œnameœ: œTextœ}",
        "style": {
          "stroke": "#555"
        },
        "target": "Prompt-Rse03",
        "targetHandle": "{œfieldNameœ: œinstructionsœ, œidœ: œPrompt-Rse03œ, œinputTypesœ: [œDocumentœ, œBaseOutputParserœ, œRecordœ, œTextœ], œtypeœ: œstrœ}"
      },
      {
        "className": "stroke-gray-900 stroke-connection",
        "data": {
          "sourceHandle": {
            "dataType": "Prompt",
            "id": "Prompt-Rse03",
            "name": "prompt",
            "output_types": [
              "Prompt"
            ]
          },
          "targetHandle": {
            "fieldName": "input_value",
            "id": "OpenAIModel-gi29P",
            "inputTypes": [
              "Text",
              "Record",
              "Prompt"
            ],
            "type": "str"
          }
        },
        "id": "reactflow__edge-Prompt-Rse03{œbaseClassesœ:[œobjectœ,œTextœ,œstrœ],œdataTypeœ:œPromptœ,œidœ:œPrompt-Rse03œ}-OpenAIModel-gi29P{œfieldNameœ:œinput_valueœ,œidœ:œOpenAIModel-gi29Pœ,œinputTypesœ:[œTextœ],œtypeœ:œstrœ}",
        "selected": false,
        "source": "Prompt-Rse03",
        "sourceHandle": "{œdataTypeœ: œPromptœ, œidœ: œPrompt-Rse03œ, œoutput_typesœ: [œPromptœ], œnameœ: œpromptœ}",
        "style": {
          "stroke": "#555"
        },
        "target": "OpenAIModel-gi29P",
        "targetHandle": "{œfieldNameœ: œinput_valueœ, œidœ: œOpenAIModel-gi29Pœ, œinputTypesœ: [œTextœ, œRecordœ, œPromptœ], œtypeœ: œstrœ}"
      }
    ],
    "nodes": [
      {
        "data": {
=======
        "data": {
          "sourceHandle": {
            "baseClasses": [
              "object",
              "Text",
              "str"
            ],
            "dataType": "TextInput",
            "id": "TextInput-og8Or"
          },
          "targetHandle": {
            "fieldName": "instructions",
            "id": "Prompt-Rse03",
            "inputTypes": [
              "Document",
              "BaseOutputParser",
              "Record",
              "Text"
            ],
            "type": "str"
          }
        },
        "id": "reactflow__edge-TextInput-og8Or{œbaseClassesœ:[œobjectœ,œTextœ,œstrœ],œdataTypeœ:œTextInputœ,œidœ:œTextInput-og8Orœ}-Prompt-Rse03{œfieldNameœ:œinstructionsœ,œidœ:œPrompt-Rse03œ,œinputTypesœ:[œDocumentœ,œBaseOutputParserœ,œRecordœ,œTextœ],œtypeœ:œstrœ}",
        "source": "TextInput-og8Or",
        "sourceHandle": "{œbaseClassesœ: [œobjectœ, œTextœ, œstrœ], œdataTypeœ: œTextInputœ, œidœ: œTextInput-og8Orœ}",
        "style": {
          "stroke": "#555"
        },
        "target": "Prompt-Rse03",
        "targetHandle": "{œfieldNameœ: œinstructionsœ, œidœ: œPrompt-Rse03œ, œinputTypesœ: [œDocumentœ, œBaseOutputParserœ, œRecordœ, œTextœ], œtypeœ: œstrœ}"
      },
      {
        "className": "stroke-gray-900 stroke-connection",
        "data": {
          "sourceHandle": {
            "baseClasses": [
              "object",
              "Text",
              "str"
            ],
            "dataType": "Prompt",
            "id": "Prompt-Rse03"
          },
          "targetHandle": {
            "fieldName": "input_value",
            "id": "OpenAIModel-gi29P",
            "inputTypes": [
              "Text",
              "Record",
              "Prompt"
            ],
            "type": "str"
          }
        },
        "id": "reactflow__edge-Prompt-Rse03{œbaseClassesœ:[œobjectœ,œTextœ,œstrœ],œdataTypeœ:œPromptœ,œidœ:œPrompt-Rse03œ}-OpenAIModel-gi29P{œfieldNameœ:œinput_valueœ,œidœ:œOpenAIModel-gi29Pœ,œinputTypesœ:[œTextœ],œtypeœ:œstrœ}",
        "selected": false,
        "source": "Prompt-Rse03",
        "sourceHandle": "{œbaseClassesœ: [œobjectœ, œTextœ, œstrœ], œdataTypeœ: œPromptœ, œidœ: œPrompt-Rse03œ}",
        "style": {
          "stroke": "#555"
        },
        "target": "OpenAIModel-gi29P",
        "targetHandle": "{œfieldNameœ: œinput_valueœ, œidœ: œOpenAIModel-gi29Pœ, œinputTypesœ: [œTextœ, œRecordœ, œPromptœ], œtypeœ: œstrœ}"
      }
    ],
    "nodes": [
      {
        "data": {
>>>>>>> 6716a90c
          "description": "Create a prompt template with dynamic variables.",
          "display_name": "Prompt",
          "id": "Prompt-Rse03",
          "node": {
            "base_classes": [
              "object",
              "Text",
              "str"
            ],
            "beta": false,
            "custom_fields": {
              "template": [
                "reference_1",
                "reference_2",
                "instructions"
              ]
            },
            "description": "Create a prompt template with dynamic variables.",
            "display_name": "Prompt",
            "documentation": "",
            "error": null,
            "field_formatters": {},
            "field_order": [],
            "frozen": false,
            "full_path": null,
            "icon": "prompts",
            "is_composition": null,
            "is_input": null,
            "is_output": null,
            "name": "",
<<<<<<< HEAD
            "output_types": [],
            "outputs": [
              {
                "cache": true,
                "display_name": "Prompt",
                "method": "build_prompt",
                "name": "prompt",
                "selected": "Prompt",
                "types": [
                  "Prompt"
                ],
                "value": "__UNDEFINED__"
              },
              {
                "cache": true,
                "display_name": "Text",
                "method": "format_prompt",
                "name": "text",
                "selected": "Text",
                "types": [
                  "Text"
                ],
                "value": "__UNDEFINED__"
              }
            ],
            "template": {
              "_type": "Component",
=======
            "output_types": [
              "Prompt"
            ],
            "template": {
              "_type": "CustomComponent",
>>>>>>> 6716a90c
              "code": {
                "advanced": true,
                "dynamic": true,
                "fileTypes": [],
                "file_path": "",
                "info": "",
                "list": false,
                "load_from_db": false,
                "multiline": true,
                "name": "code",
                "password": false,
                "placeholder": "",
                "required": true,
                "show": true,
                "title_case": false,
                "type": "code",
<<<<<<< HEAD
                "value": "from langflow.custom import Component\nfrom langflow.field_typing import Input, Output\nfrom langflow.field_typing.prompt import Prompt\n\n\nclass PromptComponent(Component):\n    display_name: str = \"Prompt\"\n    description: str = \"Create a prompt template with dynamic variables.\"\n    icon = \"prompts\"\n\n    def build_config(self):\n        return {\n            \"template\": Input(display_name=\"Template\"),\n        }\n\n    inputs = [\n        Input(name=\"template\", type=Prompt, display_name=\"Template\"),\n    ]\n\n    outputs = [\n        Output(display_name=\"Prompt\", name=\"prompt\", method=\"build_prompt\"),\n        Output(display_name=\"Text\", name=\"text\", method=\"format_prompt\"),\n    ]\n\n    async def format_prompt(self) -> str:\n        prompt = await self.build_prompt()\n        formatted_text = prompt.format_text()\n        self.status = formatted_text\n        return formatted_text\n\n    async def build_prompt(\n        self,\n    ) -> Prompt:\n        kwargs = {k: v for k, v in self._arguments.items() if k != \"template\"}\n        prompt = await Prompt.from_template_and_variables(self.template, kwargs)\n        self.status = prompt.format_text()\n        return prompt\n"
=======
                "value": "from langflow.custom import CustomComponent\nfrom langflow.field_typing import TemplateField\nfrom langflow.field_typing.prompt import Prompt\n\n\nclass PromptComponent(CustomComponent):\n    display_name: str = \"Prompt\"\n    description: str = \"Create a prompt template with dynamic variables.\"\n    icon = \"prompts\"\n\n    def build_config(self):\n        return {\n            \"template\": TemplateField(display_name=\"Template\"),\n            \"code\": TemplateField(advanced=True),\n        }\n\n    async def build(\n        self,\n        template: Prompt,\n        **kwargs,\n    ) -> Prompt:\n        prompt = await Prompt.from_template_and_variables(template, kwargs)\n        self.status = prompt.format_text()\n        return prompt\n"
>>>>>>> 6716a90c
              },
              "instructions": {
                "advanced": false,
                "display_name": "instructions",
                "dynamic": false,
                "field_type": "str",
                "fileTypes": [],
                "file_path": "",
                "info": "",
                "input_types": [
                  "Document",
                  "BaseOutputParser",
                  "Record",
                  "Text"
                ],
                "list": false,
                "load_from_db": false,
                "multiline": true,
                "name": "instructions",
                "password": false,
                "placeholder": "",
                "required": false,
                "show": true,
                "title_case": false,
                "type": "str",
                "value": ""
              },
              "reference_1": {
                "advanced": false,
                "display_name": "reference_1",
                "dynamic": false,
                "field_type": "str",
                "fileTypes": [],
                "file_path": "",
                "info": "",
                "input_types": [
                  "Document",
                  "BaseOutputParser",
                  "Record",
                  "Text"
                ],
                "list": false,
                "load_from_db": false,
                "multiline": true,
                "name": "reference_1",
                "password": false,
                "placeholder": "",
                "required": false,
                "show": true,
                "title_case": false,
                "type": "str",
                "value": ""
              },
              "reference_2": {
                "advanced": false,
                "display_name": "reference_2",
                "dynamic": false,
                "field_type": "str",
                "fileTypes": [],
                "file_path": "",
                "info": "",
                "input_types": [
                  "Document",
                  "BaseOutputParser",
                  "Record",
                  "Text"
                ],
                "list": false,
                "load_from_db": false,
                "multiline": true,
                "name": "reference_2",
                "password": false,
                "placeholder": "",
                "required": false,
                "show": true,
                "title_case": false,
                "type": "str",
                "value": ""
              },
              "template": {
                "advanced": false,
                "display_name": "Template",
                "dynamic": false,
                "fileTypes": [],
                "file_path": "",
                "info": "",
                "input_types": [
                  "Text"
                ],
                "list": false,
                "load_from_db": false,
                "multiline": false,
                "name": "template",
                "password": false,
                "placeholder": "",
                "required": false,
                "show": true,
                "title_case": false,
                "type": "prompt",
                "value": "Reference 1:\n\n{reference_1}\n\n---\n\nReference 2:\n\n{reference_2}\n\n---\n\n{instructions}\n\nBlog: \n\n\n"
              }
            }
          },
          "type": "Prompt"
        },
        "dragging": false,
        "height": 571,
        "id": "Prompt-Rse03",
        "position": {
          "x": 1331.381712783371,
          "y": 535.0279854229713
        },
        "positionAbsolute": {
          "x": 1331.381712783371,
          "y": 535.0279854229713
        },
        "selected": false,
        "type": "genericNode",
        "width": 384
      },
      {
        "data": {
          "id": "URL-HYPkR",
          "node": {
            "base_classes": [
              "Record"
            ],
            "beta": false,
            "custom_fields": {
              "urls": null
            },
            "description": "Fetch content from one or more URLs.",
            "display_name": "URL",
            "documentation": "",
            "field_formatters": {},
            "field_order": [],
            "frozen": false,
            "icon": "layout-template",
            "output_types": [
              "Record"
            ],
<<<<<<< HEAD
            "outputs": [
              {
                "cache": true,
                "display_name": "Record",
                "method": null,
                "name": "record",
                "selected": "Record",
                "types": [
                  "Record"
                ],
                "value": "__UNDEFINED__"
              }
            ],
=======
>>>>>>> 6716a90c
            "template": {
              "_type": "CustomComponent",
              "code": {
                "advanced": true,
                "dynamic": true,
                "fileTypes": [],
                "file_path": "",
                "info": "",
                "list": false,
                "load_from_db": false,
                "multiline": true,
                "name": "code",
                "password": false,
                "placeholder": "",
                "required": true,
                "show": true,
                "title_case": false,
                "type": "code",
<<<<<<< HEAD
                "value": "from typing import Any, Dict\n\nfrom langchain_community.document_loaders.web_base import WebBaseLoader\n\nfrom langflow.custom import CustomComponent\nfrom langflow.schema import Record\n\n\nclass URLComponent(CustomComponent):\n    display_name = \"URL\"\n    description = \"Fetch content from one or more URLs.\"\n    icon = \"layout-template\"\n\n    def build_config(self) -> Dict[str, Any]:\n        return {\n            \"urls\": {\"display_name\": \"URL\"},\n        }\n\n    def build(\n        self,\n        urls: list[str],\n    ) -> list[Record]:\n        loader = WebBaseLoader(web_paths=urls)\n        docs = loader.load()\n        records = self.to_records(docs)\n        self.status = records\n        return records\n"
=======
                "value": "from typing import Any, Dict\n\nfrom langchain_community.document_loaders.web_base import WebBaseLoader\n\nfrom langflow.custom import CustomComponent\nfrom langflow.schema import Record\n\n\nclass URLComponent(CustomComponent):\n    display_name = \"URL\"\n    description = \"Fetch content from one or more URLs.\"\n    icon = \"layout-template\"\n\n    def build_config(self) -> Dict[str, Any]:\n        return {\n            \"urls\": {\"display_name\": \"URL\"},\n        }\n\n    def build(\n        self,\n        urls: list[str],\n    ) -> list[Record]:\n        loader = WebBaseLoader(web_paths=[url for url in urls if url])\n        docs = loader.load()\n        records = self.to_records(docs)\n        self.status = records\n        return records\n"
>>>>>>> 6716a90c
              },
              "urls": {
                "advanced": false,
                "display_name": "URL",
                "dynamic": false,
                "fileTypes": [],
                "file_path": "",
                "info": "",
                "input_types": [
                  "Text"
                ],
                "list": true,
                "load_from_db": false,
                "multiline": false,
                "name": "urls",
                "password": false,
                "placeholder": "",
                "required": true,
                "show": true,
                "title_case": false,
                "type": "str",
                "value": [
                  "https://www.promptingguide.ai/techniques/prompt_chaining"
                ]
              }
            }
          },
          "type": "URL"
        },
        "dragging": false,
        "height": 281,
        "id": "URL-HYPkR",
        "position": {
          "x": 568.2971412887712,
          "y": 700.9983368007821
        },
        "positionAbsolute": {
          "x": 568.2971412887712,
          "y": 700.9983368007821
        },
        "selected": false,
        "type": "genericNode",
        "width": 384
      },
      {
        "data": {
          "id": "ChatOutput-JPlxl",
          "node": {
            "base_classes": [
              "Text",
              "Record",
              "object",
              "str"
            ],
            "beta": false,
            "custom_fields": {
              "input_value": null,
              "record_template": null,
              "return_record": null,
              "sender": null,
              "sender_name": null,
              "session_id": null
            },
            "description": "Display a chat message in the Playground.",
            "display_name": "Chat Output",
            "documentation": "",
            "field_formatters": {},
            "field_order": [],
            "frozen": false,
            "icon": "ChatOutput",
<<<<<<< HEAD
            "output_types": [],
            "outputs": [
              {
                "cache": true,
                "display_name": "Text",
                "method": "text_response",
                "name": "text",
                "selected": "Text",
                "types": [
                  "Text"
                ],
                "value": "__UNDEFINED__"
              },
              {
                "cache": true,
                "display_name": "Message",
                "method": "message_response",
                "name": "message",
                "selected": "Message",
                "types": [
                  "Message"
                ],
                "value": "__UNDEFINED__"
              }
            ],
            "template": {
              "_type": "Component",
=======
            "output_types": [
              "Message",
              "Text"
            ],
            "template": {
              "_type": "CustomComponent",
>>>>>>> 6716a90c
              "code": {
                "advanced": true,
                "dynamic": true,
                "fileTypes": [],
                "file_path": "",
<<<<<<< HEAD
                "info": "",
                "list": false,
                "load_from_db": false,
                "multiline": true,
                "name": "code",
                "password": false,
                "placeholder": "",
                "required": true,
                "show": true,
                "title_case": false,
                "type": "code",
                "value": "from langflow.base.io.chat import ChatComponent\nfrom langflow.field_typing import Text\nfrom langflow.schema.message import Message\nfrom langflow.template import Input, Output\n\n\nclass ChatOutput(ChatComponent):\n    display_name = \"Chat Output\"\n    description = \"Display a chat message in the Playground.\"\n    icon = \"ChatOutput\"\n\n    inputs = [\n        Input(\n            name=\"input_value\", type=str, display_name=\"Text\", multiline=True, info=\"Message to be passed as output.\"\n        ),\n        Input(\n            name=\"sender\",\n            type=str,\n            display_name=\"Sender Type\",\n            options=[\"Machine\", \"User\"],\n            value=\"Machine\",\n            advanced=True,\n            info=\"Type of sender.\",\n        ),\n        Input(name=\"sender_name\", type=str, display_name=\"Sender Name\", info=\"Name of the sender.\", value=\"AI\"),\n        Input(\n            name=\"session_id\", type=str, display_name=\"Session ID\", info=\"Session ID for the message.\", advanced=True\n        ),\n        Input(\n            name=\"record_template\",\n            type=str,\n            display_name=\"Record Template\",\n            value=\"{text}\",\n            advanced=True,\n            info=\"Template to convert Record to Text. If left empty, it will be dynamically set to the Record's text key.\",\n        ),\n    ]\n    outputs = [\n        Output(display_name=\"Text\", name=\"text\", method=\"text_response\"),\n        Output(display_name=\"Message\", name=\"message\", method=\"message_response\"),\n    ]\n\n    def text_response(self) -> Text:\n        result = self.input_value\n        if self.session_id and isinstance(result, (Message, str)):\n            self.store_message(result, self.session_id, self.sender, self.sender_name)\n        return result\n\n    def message_response(self) -> Message:\n        message = Message(\n            text=self.input_value,\n            sender=self.sender,\n            sender_name=self.sender_name,\n            session_id=self.session_id,\n        )\n        if self.session_id and isinstance(message, (Message, str)):\n            self.store_message(message)\n        self.status = message\n        return message\n"
              },
              "input_value": {
                "advanced": false,
                "display_name": "Text",
                "dynamic": false,
                "fileTypes": [],
                "file_path": "",
                "info": "Message to be passed as output.",
                "input_types": [
                  "Text"
                ],
                "list": false,
                "load_from_db": false,
                "multiline": true,
                "name": "input_value",
                "password": false,
                "placeholder": "",
                "required": false,
                "show": true,
                "title_case": false,
                "type": "str",
                "value": ""
              },
              "record_template": {
                "advanced": true,
                "display_name": "Record Template",
                "dynamic": false,
                "fileTypes": [],
                "file_path": "",
                "info": "Template to convert Record to Text. If left empty, it will be dynamically set to the Record's text key.",
                "input_types": [
                  "Text"
                ],
                "list": false,
                "load_from_db": false,
                "multiline": false,
                "name": "record_template",
                "password": false,
                "placeholder": "",
                "required": false,
                "show": true,
                "title_case": false,
                "type": "str",
                "value": ""
=======
                "info": "",
                "list": false,
                "load_from_db": false,
                "multiline": true,
                "name": "code",
                "password": false,
                "placeholder": "",
                "required": true,
                "show": true,
                "title_case": false,
                "type": "code",
                "value": "from typing import Optional, Union\n\nfrom langflow.base.io.chat import ChatComponent\nfrom langflow.field_typing import Text\nfrom langflow.schema.message import Message\n\n\nclass ChatOutput(ChatComponent):\n    display_name = \"Chat Output\"\n    description = \"Display a chat message in the Playground.\"\n    icon = \"ChatOutput\"\n\n    def build(\n        self,\n        sender: Optional[str] = \"Machine\",\n        sender_name: Optional[str] = \"AI\",\n        input_value: Optional[str] = None,\n        session_id: Optional[str] = None,\n        files: Optional[list[str]] = None,\n        return_message: Optional[bool] = False,\n    ) -> Union[Message, Text]:\n        return super().build_with_record(\n            sender=sender,\n            sender_name=sender_name,\n            input_value=input_value,\n            session_id=session_id,\n            files=files,\n            return_message=return_message,\n        )\n"
              },
              "input_value": {
                "advanced": false,
                "display_name": "Text",
                "dynamic": false,
                "fileTypes": [],
                "file_path": "",
                "info": "",
                "input_types": [
                  "Text"
                ],
                "list": false,
                "load_from_db": false,
                "multiline": true,
                "name": "input_value",
                "password": false,
                "placeholder": "",
                "required": false,
                "show": true,
                "title_case": false,
                "type": "str"
>>>>>>> 6716a90c
              },
              "sender": {
                "advanced": true,
                "display_name": "Sender Type",
                "dynamic": false,
                "fileTypes": [],
                "file_path": "",
<<<<<<< HEAD
                "info": "Type of sender.",
=======
                "info": "",
>>>>>>> 6716a90c
                "input_types": [
                  "Text"
                ],
                "list": true,
                "load_from_db": false,
                "multiline": false,
                "name": "sender",
                "options": [
                  "Machine",
                  "User"
                ],
                "password": false,
                "placeholder": "",
                "required": false,
                "show": true,
                "title_case": false,
                "type": "str",
<<<<<<< HEAD
                "value": ""
=======
                "value": "Machine"
>>>>>>> 6716a90c
              },
              "sender_name": {
                "advanced": false,
                "display_name": "Sender Name",
                "dynamic": false,
                "fileTypes": [],
                "file_path": "",
<<<<<<< HEAD
                "info": "Name of the sender.",
=======
                "info": "",
>>>>>>> 6716a90c
                "input_types": [
                  "Text"
                ],
                "list": false,
                "load_from_db": false,
                "multiline": false,
                "name": "sender_name",
                "password": false,
                "placeholder": "",
                "required": false,
                "show": true,
                "title_case": false,
                "type": "str",
<<<<<<< HEAD
                "value": ""
=======
                "value": "AI"
>>>>>>> 6716a90c
              },
              "session_id": {
                "advanced": true,
                "display_name": "Session ID",
                "dynamic": false,
                "fileTypes": [],
                "file_path": "",
<<<<<<< HEAD
                "info": "Session ID for the message.",
=======
                "info": "If provided, the message will be stored in the memory.",
>>>>>>> 6716a90c
                "input_types": [
                  "Text"
                ],
                "list": false,
                "load_from_db": false,
                "multiline": false,
                "name": "session_id",
                "password": false,
                "placeholder": "",
                "required": false,
                "show": true,
                "title_case": false,
<<<<<<< HEAD
                "type": "str",
                "value": ""
=======
                "type": "str"
>>>>>>> 6716a90c
              }
            }
          },
          "type": "ChatOutput"
        },
        "height": 383,
        "id": "ChatOutput-JPlxl",
        "position": {
          "x": 2503.8617424688505,
          "y": 789.3005578928434
        },
        "selected": false,
        "type": "genericNode",
        "width": 384
      },
      {
        "data": {
          "id": "OpenAIModel-gi29P",
          "node": {
            "base_classes": [
              "str",
              "Text",
              "object"
            ],
            "beta": false,
            "custom_fields": {
              "input_value": null,
              "max_tokens": null,
              "model_kwargs": null,
              "model_name": null,
              "openai_api_base": null,
              "openai_api_key": null,
              "stream": null,
              "system_message": null,
              "temperature": null
            },
            "description": "Generates text using OpenAI LLMs.",
            "display_name": "OpenAI",
            "documentation": "",
            "field_formatters": {},
            "field_order": [
              "max_tokens",
              "model_kwargs",
              "model_name",
              "openai_api_base",
              "openai_api_key",
              "temperature",
              "input_value",
              "system_message",
              "stream"
            ],
            "frozen": false,
            "icon": "OpenAI",
            "output_types": [
              "Text"
            ],
<<<<<<< HEAD
            "outputs": [
              {
                "cache": true,
                "display_name": "Text",
                "method": null,
                "name": "text",
                "selected": "Text",
                "types": [
                  "Text"
                ],
                "value": "__UNDEFINED__"
              }
            ],
=======
>>>>>>> 6716a90c
            "template": {
              "_type": "CustomComponent",
              "code": {
                "advanced": true,
                "dynamic": true,
                "fileTypes": [],
                "file_path": "",
                "info": "",
                "list": false,
                "load_from_db": false,
                "multiline": true,
                "name": "code",
                "password": false,
                "placeholder": "",
                "required": true,
                "show": true,
                "title_case": false,
                "type": "code",
                "value": "from typing import Optional\n\nfrom langchain_openai import ChatOpenAI\nfrom pydantic.v1 import SecretStr\n\nfrom langflow.base.constants import STREAM_INFO_TEXT\nfrom langflow.base.models.model import LCModelComponent\nfrom langflow.base.models.openai_constants import MODEL_NAMES\nfrom langflow.field_typing import NestedDict, Text\n\n\nclass OpenAIModelComponent(LCModelComponent):\n    display_name = \"OpenAI\"\n    description = \"Generates text using OpenAI LLMs.\"\n    icon = \"OpenAI\"\n\n    field_order = [\n        \"max_tokens\",\n        \"model_kwargs\",\n        \"model_name\",\n        \"openai_api_base\",\n        \"openai_api_key\",\n        \"temperature\",\n        \"input_value\",\n        \"system_message\",\n        \"stream\",\n    ]\n\n    def build_config(self):\n        return {\n            \"input_value\": {\"display_name\": \"Input\", \"input_types\": [\"Text\", \"Record\", \"Prompt\"]},\n            \"max_tokens\": {\n                \"display_name\": \"Max Tokens\",\n                \"advanced\": True,\n                \"info\": \"The maximum number of tokens to generate. Set to 0 for unlimited tokens.\",\n            },\n            \"model_kwargs\": {\n                \"display_name\": \"Model Kwargs\",\n                \"advanced\": True,\n            },\n            \"model_name\": {\n                \"display_name\": \"Model Name\",\n                \"advanced\": False,\n                \"options\": MODEL_NAMES,\n            },\n            \"openai_api_base\": {\n                \"display_name\": \"OpenAI API Base\",\n                \"advanced\": True,\n                \"info\": (\n                    \"The base URL of the OpenAI API. Defaults to https://api.openai.com/v1.\\n\\n\"\n                    \"You can change this to use other APIs like JinaChat, LocalAI and Prem.\"\n                ),\n            },\n            \"openai_api_key\": {\n                \"display_name\": \"OpenAI API Key\",\n                \"info\": \"The OpenAI API Key to use for the OpenAI model.\",\n                \"advanced\": False,\n                \"password\": True,\n            },\n            \"temperature\": {\n                \"display_name\": \"Temperature\",\n                \"advanced\": False,\n                \"value\": 0.1,\n            },\n            \"stream\": {\n                \"display_name\": \"Stream\",\n                \"info\": STREAM_INFO_TEXT,\n                \"advanced\": True,\n            },\n            \"system_message\": {\n                \"display_name\": \"System Message\",\n                \"info\": \"System message to pass to the model.\",\n                \"advanced\": True,\n            },\n        }\n\n    def build(\n        self,\n        input_value: Text,\n        openai_api_key: str,\n        temperature: float = 0.1,\n        model_name: str = \"gpt-3.5-turbo\",\n        max_tokens: Optional[int] = 256,\n        model_kwargs: NestedDict = {},\n        openai_api_base: Optional[str] = None,\n        stream: bool = False,\n        system_message: Optional[str] = None,\n    ) -> Text:\n        if not openai_api_base:\n            openai_api_base = \"https://api.openai.com/v1\"\n        if openai_api_key:\n            api_key = SecretStr(openai_api_key)\n        else:\n            api_key = None\n\n        output = ChatOpenAI(\n            max_tokens=max_tokens or None,\n            model_kwargs=model_kwargs,\n            model=model_name,\n            base_url=openai_api_base,\n            api_key=api_key,\n            temperature=temperature,\n        )\n\n        return self.get_chat_result(output, stream, input_value, system_message)\n"
              },
              "input_value": {
                "advanced": false,
                "display_name": "Input",
                "dynamic": false,
                "fileTypes": [],
                "file_path": "",
                "info": "",
                "input_types": [
                  "Text",
                  "Record",
                  "Prompt"
                ],
                "list": false,
                "load_from_db": false,
                "multiline": false,
                "name": "input_value",
                "password": false,
                "placeholder": "",
                "required": true,
                "show": true,
                "title_case": false,
                "type": "str"
              },
              "max_tokens": {
                "advanced": true,
                "display_name": "Max Tokens",
                "dynamic": false,
                "fileTypes": [],
                "file_path": "",
                "info": "The maximum number of tokens to generate. Set to 0 for unlimited tokens.",
                "list": false,
                "load_from_db": false,
                "multiline": false,
                "name": "max_tokens",
                "password": false,
                "placeholder": "",
                "required": false,
                "show": true,
                "title_case": false,
                "type": "int",
                "value": "1024"
              },
              "model_kwargs": {
                "advanced": true,
                "display_name": "Model Kwargs",
                "dynamic": false,
                "fileTypes": [],
                "file_path": "",
                "info": "",
                "list": false,
                "load_from_db": false,
                "multiline": false,
                "name": "model_kwargs",
                "password": false,
                "placeholder": "",
                "required": false,
                "show": true,
                "title_case": false,
                "type": "NestedDict",
                "value": {}
              },
              "model_name": {
                "advanced": false,
                "display_name": "Model Name",
                "dynamic": false,
                "fileTypes": [],
                "file_path": "",
                "info": "",
                "input_types": [
                  "Text"
                ],
                "list": true,
                "load_from_db": false,
                "multiline": false,
                "name": "model_name",
                "options": [
                  "gpt-4o",
                  "gpt-4-turbo",
                  "gpt-4-turbo-preview",
                  "gpt-3.5-turbo",
                  "gpt-3.5-turbo-0125"
                ],
                "password": false,
                "placeholder": "",
                "required": false,
                "show": true,
                "title_case": false,
                "type": "str",
                "value": "gpt-3.5-turbo-0125"
              },
              "openai_api_base": {
                "advanced": true,
                "display_name": "OpenAI API Base",
                "dynamic": false,
                "fileTypes": [],
                "file_path": "",
                "info": "The base URL of the OpenAI API. Defaults to https://api.openai.com/v1.\n\nYou can change this to use other APIs like JinaChat, LocalAI and Prem.",
                "input_types": [
                  "Text"
                ],
                "list": false,
                "load_from_db": false,
                "multiline": false,
                "name": "openai_api_base",
                "password": false,
                "placeholder": "",
                "required": false,
                "show": true,
                "title_case": false,
                "type": "str"
              },
              "openai_api_key": {
                "advanced": false,
                "display_name": "OpenAI API Key",
                "dynamic": false,
                "fileTypes": [],
                "file_path": "",
                "info": "The OpenAI API Key to use for the OpenAI model.",
                "input_types": [
                  "Text"
                ],
                "list": false,
<<<<<<< HEAD
                "load_from_db": false,
=======
                "load_from_db": true,
>>>>>>> 6716a90c
                "multiline": false,
                "name": "openai_api_key",
                "password": true,
                "placeholder": "",
                "required": true,
                "show": true,
                "title_case": false,
                "type": "str",
                "value": "OPENAI_API_KEY"
              },
              "stream": {
                "advanced": true,
                "display_name": "Stream",
                "dynamic": false,
                "fileTypes": [],
                "file_path": "",
                "info": "Stream the response from the model. Streaming works only in Chat.",
                "list": false,
                "load_from_db": false,
                "multiline": false,
                "name": "stream",
                "password": false,
                "placeholder": "",
                "required": false,
                "show": true,
                "title_case": false,
                "type": "bool",
                "value": true
              },
              "system_message": {
                "advanced": true,
                "display_name": "System Message",
                "dynamic": false,
                "fileTypes": [],
                "file_path": "",
                "info": "System message to pass to the model.",
                "input_types": [
                  "Text"
                ],
                "list": false,
                "load_from_db": false,
                "multiline": false,
                "name": "system_message",
                "password": false,
                "placeholder": "",
                "required": false,
                "show": true,
                "title_case": false,
                "type": "str"
              },
              "temperature": {
                "advanced": false,
                "display_name": "Temperature",
                "dynamic": false,
                "fileTypes": [],
                "file_path": "",
                "info": "",
                "list": false,
                "load_from_db": false,
                "multiline": false,
                "name": "temperature",
                "password": false,
                "placeholder": "",
                "rangeSpec": {
                  "max": 1,
                  "min": -1,
                  "step": 0.1,
                  "step_type": "float"
                },
                "required": false,
                "show": true,
                "title_case": false,
                "type": "float",
                "value": "0.1"
              }
            }
          },
          "type": "OpenAIModel"
        },
        "dragging": false,
        "height": 563,
        "id": "OpenAIModel-gi29P",
        "position": {
          "x": 1917.7089968570963,
          "y": 575.9186499244129
        },
        "positionAbsolute": {
          "x": 1917.7089968570963,
          "y": 575.9186499244129
        },
        "selected": false,
        "type": "genericNode",
        "width": 384
      },
      {
        "data": {
          "id": "URL-2cX90",
          "node": {
            "base_classes": [
              "Record"
            ],
            "beta": false,
            "custom_fields": {
              "urls": null
            },
            "description": "Fetch content from one or more URLs.",
            "display_name": "URL",
            "documentation": "",
            "field_formatters": {},
            "field_order": [],
            "frozen": false,
            "icon": "layout-template",
            "output_types": [
              "Record"
            ],
<<<<<<< HEAD
            "outputs": [
              {
                "cache": true,
                "display_name": "Record",
                "method": null,
                "name": "record",
                "selected": "Record",
                "types": [
                  "Record"
                ],
                "value": "__UNDEFINED__"
              }
            ],
=======
>>>>>>> 6716a90c
            "template": {
              "_type": "CustomComponent",
              "code": {
                "advanced": true,
                "dynamic": true,
                "fileTypes": [],
                "file_path": "",
                "info": "",
                "list": false,
                "load_from_db": false,
                "multiline": true,
                "name": "code",
                "password": false,
                "placeholder": "",
                "required": true,
                "show": true,
                "title_case": false,
                "type": "code",
<<<<<<< HEAD
                "value": "from typing import Any, Dict\n\nfrom langchain_community.document_loaders.web_base import WebBaseLoader\n\nfrom langflow.custom import CustomComponent\nfrom langflow.schema import Record\n\n\nclass URLComponent(CustomComponent):\n    display_name = \"URL\"\n    description = \"Fetch content from one or more URLs.\"\n    icon = \"layout-template\"\n\n    def build_config(self) -> Dict[str, Any]:\n        return {\n            \"urls\": {\"display_name\": \"URL\"},\n        }\n\n    def build(\n        self,\n        urls: list[str],\n    ) -> list[Record]:\n        loader = WebBaseLoader(web_paths=urls)\n        docs = loader.load()\n        records = self.to_records(docs)\n        self.status = records\n        return records\n"
=======
                "value": "from typing import Any, Dict\n\nfrom langchain_community.document_loaders.web_base import WebBaseLoader\n\nfrom langflow.custom import CustomComponent\nfrom langflow.schema import Record\n\n\nclass URLComponent(CustomComponent):\n    display_name = \"URL\"\n    description = \"Fetch content from one or more URLs.\"\n    icon = \"layout-template\"\n\n    def build_config(self) -> Dict[str, Any]:\n        return {\n            \"urls\": {\"display_name\": \"URL\"},\n        }\n\n    def build(\n        self,\n        urls: list[str],\n    ) -> list[Record]:\n        loader = WebBaseLoader(web_paths=[url for url in urls if url])\n        docs = loader.load()\n        records = self.to_records(docs)\n        self.status = records\n        return records\n"
>>>>>>> 6716a90c
              },
              "urls": {
                "advanced": false,
                "display_name": "URL",
                "dynamic": false,
                "fileTypes": [],
                "file_path": "",
                "info": "",
                "input_types": [
                  "Text"
                ],
                "list": true,
                "load_from_db": false,
                "multiline": false,
                "name": "urls",
                "password": false,
                "placeholder": "",
                "required": true,
                "show": true,
                "title_case": false,
                "type": "str",
                "value": [
                  "https://www.promptingguide.ai/introduction/basics"
                ]
              }
            }
          },
          "type": "URL"
        },
        "dragging": false,
        "height": 281,
        "id": "URL-2cX90",
        "position": {
          "x": 573.961301764604,
          "y": 336.41463436122086
        },
        "positionAbsolute": {
          "x": 573.961301764604,
          "y": 336.41463436122086
        },
        "selected": false,
        "type": "genericNode",
        "width": 384
      },
      {
        "data": {
          "id": "TextInput-og8Or",
          "node": {
            "base_classes": [
              "object",
              "Text",
              "str"
            ],
            "beta": false,
            "custom_fields": {
              "input_value": null,
              "record_template": null
            },
            "description": "Get text inputs from the Playground.",
            "display_name": "Instructions",
            "documentation": "",
            "field_formatters": {},
            "field_order": [],
            "frozen": false,
            "icon": "type",
            "output_types": [
              "Text"
            ],
<<<<<<< HEAD
            "outputs": [
              {
                "name": "Text",
                "selected": "Text",
                "types": [
                  "Text"
                ]
              }
            ],
=======
>>>>>>> 6716a90c
            "template": {
              "_type": "CustomComponent",
              "code": {
                "advanced": true,
                "dynamic": true,
                "fileTypes": [],
                "file_path": "",
                "info": "",
                "list": false,
                "load_from_db": false,
                "multiline": true,
                "name": "code",
                "password": false,
                "placeholder": "",
                "required": true,
                "show": true,
                "title_case": false,
                "type": "code",
                "value": "from typing import Optional\n\nfrom langflow.base.io.text import TextComponent\nfrom langflow.field_typing import Text\n\n\nclass TextInput(TextComponent):\n    display_name = \"Text Input\"\n    description = \"Get text inputs from the Playground.\"\n    icon = \"type\"\n\n    def build_config(self):\n        return {\n            \"input_value\": {\n                \"display_name\": \"Value\",\n                \"input_types\": [\"Record\", \"Text\"],\n                \"info\": \"Text or Record to be passed as input.\",\n            },\n            \"record_template\": {\n                \"display_name\": \"Record Template\",\n                \"multiline\": True,\n                \"info\": \"Template to convert Record to Text. If left empty, it will be dynamically set to the Record's text key.\",\n                \"advanced\": True,\n            },\n        }\n\n    def build(\n        self,\n        input_value: Optional[str] = \"\",\n        record_template: Optional[str] = \"\",\n    ) -> Text:\n        return super().build(input_value=input_value, record_template=record_template)\n"
              },
              "input_value": {
                "advanced": false,
                "display_name": "Value",
                "dynamic": false,
                "fileTypes": [],
                "file_path": "",
                "info": "Text or Record to be passed as input.",
                "input_types": [
                  "Record",
                  "Text"
                ],
                "list": false,
                "load_from_db": false,
                "multiline": false,
                "name": "input_value",
                "password": false,
                "placeholder": "",
                "required": false,
                "show": true,
                "title_case": false,
                "type": "str",
                "value": "Use the references above for style to write a new blog/tutorial about prompt engineering techniques. Suggest non-covered topics."
              },
              "record_template": {
                "advanced": true,
                "display_name": "Record Template",
                "dynamic": false,
                "fileTypes": [],
                "file_path": "",
                "info": "Template to convert Record to Text. If left empty, it will be dynamically set to the Record's text key.",
                "input_types": [
                  "Text"
                ],
                "list": false,
                "load_from_db": false,
                "multiline": true,
                "name": "record_template",
                "password": false,
                "placeholder": "",
                "required": false,
                "show": true,
                "title_case": false,
                "type": "str",
                "value": ""
              }
            }
          },
          "type": "TextInput"
        },
        "dragging": false,
        "height": 289,
        "id": "TextInput-og8Or",
        "position": {
          "x": 569.9387927203336,
          "y": 1095.3352160671316
        },
        "positionAbsolute": {
          "x": 569.9387927203336,
          "y": 1095.3352160671316
        },
        "selected": false,
        "type": "genericNode",
        "width": 384
      }
    ],
    "viewport": {
      "x": -214.14726025721177,
      "y": -35.83855793844168,
      "zoom": 0.47344308394045925
    }
  },
  "description": "This flow can be used to create a blog post following instructions from the user, using two other blogs as reference.",
  "id": "6ad5559d-fb66-4fdc-8f98-96f4ac12799d",
  "is_component": false,
  "last_tested_version": "1.0.0a0",
  "name": "Blog Writer"
}<|MERGE_RESOLUTION|>--- conflicted
+++ resolved
@@ -5,41 +5,22 @@
         "className": "stroke-gray-900 stroke-connection",
         "data": {
           "sourceHandle": {
-<<<<<<< HEAD
             "dataType": "URL",
             "id": "URL-HYPkR",
             "name": "record",
-            "output_types": [
-              "Record"
-            ]
-=======
-            "baseClasses": [
-              "Record"
-            ],
-            "dataType": "URL",
-            "id": "URL-HYPkR"
->>>>>>> 6716a90c
+            "output_types": ["Record"]
           },
           "targetHandle": {
             "fieldName": "reference_2",
             "id": "Prompt-Rse03",
-            "inputTypes": [
-              "Document",
-              "BaseOutputParser",
-              "Record",
-              "Text"
-            ],
+            "inputTypes": ["Document", "BaseOutputParser", "Record", "Text"],
             "type": "str"
           }
         },
         "id": "reactflow__edge-URL-HYPkR{œbaseClassesœ:[œRecordœ],œdataTypeœ:œURLœ,œidœ:œURL-HYPkRœ}-Prompt-Rse03{œfieldNameœ:œreference_2œ,œidœ:œPrompt-Rse03œ,œinputTypesœ:[œDocumentœ,œBaseOutputParserœ,œRecordœ,œTextœ],œtypeœ:œstrœ}",
         "selected": false,
         "source": "URL-HYPkR",
-<<<<<<< HEAD
         "sourceHandle": "{œdataTypeœ: œURLœ, œidœ: œURL-HYPkRœ, œoutput_typesœ: [œRecordœ], œnameœ: œrecordœ}",
-=======
-        "sourceHandle": "{œbaseClassesœ: [œRecordœ], œdataTypeœ: œURLœ, œidœ: œURL-HYPkRœ}",
->>>>>>> 6716a90c
         "style": {
           "stroke": "#555"
         },
@@ -50,39 +31,21 @@
         "className": "stroke-gray-900 stroke-connection",
         "data": {
           "sourceHandle": {
-<<<<<<< HEAD
             "dataType": "OpenAIModel",
             "id": "OpenAIModel-gi29P",
             "name": "text",
-            "output_types": [
-              "Text"
-            ]
-=======
-            "baseClasses": [
-              "str",
-              "Text",
-              "object"
-            ],
-            "dataType": "OpenAIModel",
-            "id": "OpenAIModel-gi29P"
->>>>>>> 6716a90c
+            "output_types": ["Text"]
           },
           "targetHandle": {
             "fieldName": "input_value",
             "id": "ChatOutput-JPlxl",
-            "inputTypes": [
-              "Text"
-            ],
+            "inputTypes": ["Text"],
             "type": "str"
           }
         },
         "id": "reactflow__edge-OpenAIModel-gi29P{œbaseClassesœ:[œstrœ,œTextœ,œobjectœ],œdataTypeœ:œOpenAIModelœ,œidœ:œOpenAIModel-gi29Pœ}-ChatOutput-JPlxl{œfieldNameœ:œinput_valueœ,œidœ:œChatOutput-JPlxlœ,œinputTypesœ:[œTextœ],œtypeœ:œstrœ}",
         "source": "OpenAIModel-gi29P",
-<<<<<<< HEAD
         "sourceHandle": "{œdataTypeœ: œOpenAIModelœ, œidœ: œOpenAIModel-gi29Pœ, œoutput_typesœ: [œTextœ], œnameœ: œtextœ}",
-=======
-        "sourceHandle": "{œbaseClassesœ: [œstrœ, œTextœ, œobjectœ], œdataTypeœ: œOpenAIModelœ, œidœ: œOpenAIModel-gi29Pœ}",
->>>>>>> 6716a90c
         "style": {
           "stroke": "#555"
         },
@@ -93,40 +56,21 @@
         "className": "stroke-gray-900 stroke-connection",
         "data": {
           "sourceHandle": {
-<<<<<<< HEAD
             "dataType": "URL",
             "id": "URL-2cX90",
             "name": "record",
-            "output_types": [
-              "Record"
-            ]
-=======
-            "baseClasses": [
-              "Record"
-            ],
-            "dataType": "URL",
-            "id": "URL-2cX90"
->>>>>>> 6716a90c
+            "output_types": ["Record"]
           },
           "targetHandle": {
             "fieldName": "reference_1",
             "id": "Prompt-Rse03",
-            "inputTypes": [
-              "Document",
-              "BaseOutputParser",
-              "Record",
-              "Text"
-            ],
+            "inputTypes": ["Document", "BaseOutputParser", "Record", "Text"],
             "type": "str"
           }
         },
         "id": "reactflow__edge-URL-2cX90{œbaseClassesœ:[œRecordœ],œdataTypeœ:œURLœ,œidœ:œURL-2cX90œ}-Prompt-Rse03{œfieldNameœ:œreference_1œ,œidœ:œPrompt-Rse03œ,œinputTypesœ:[œDocumentœ,œBaseOutputParserœ,œRecordœ,œTextœ],œtypeœ:œstrœ}",
         "source": "URL-2cX90",
-<<<<<<< HEAD
         "sourceHandle": "{œdataTypeœ: œURLœ, œidœ: œURL-2cX90œ, œoutput_typesœ: [œRecordœ], œnameœ: œrecordœ}",
-=======
-        "sourceHandle": "{œbaseClassesœ: [œRecordœ], œdataTypeœ: œURLœ, œidœ: œURL-2cX90œ}",
->>>>>>> 6716a90c
         "style": {
           "stroke": "#555"
         },
@@ -135,25 +79,17 @@
       },
       {
         "className": "stroke-gray-900 stroke-connection",
-<<<<<<< HEAD
         "data": {
           "sourceHandle": {
             "dataType": "TextInput",
             "id": "TextInput-og8Or",
             "name": "Text",
-            "output_types": [
-              "Text"
-            ]
+            "output_types": ["Text"]
           },
           "targetHandle": {
             "fieldName": "instructions",
             "id": "Prompt-Rse03",
-            "inputTypes": [
-              "Document",
-              "BaseOutputParser",
-              "Record",
-              "Text"
-            ],
+            "inputTypes": ["Document", "BaseOutputParser", "Record", "Text"],
             "type": "str"
           }
         },
@@ -173,18 +109,12 @@
             "dataType": "Prompt",
             "id": "Prompt-Rse03",
             "name": "prompt",
-            "output_types": [
-              "Prompt"
-            ]
+            "output_types": ["Prompt"]
           },
           "targetHandle": {
             "fieldName": "input_value",
             "id": "OpenAIModel-gi29P",
-            "inputTypes": [
-              "Text",
-              "Record",
-              "Prompt"
-            ],
+            "inputTypes": ["Text", "Record", "Prompt"],
             "type": "str"
           }
         },
@@ -202,92 +132,14 @@
     "nodes": [
       {
         "data": {
-=======
-        "data": {
-          "sourceHandle": {
-            "baseClasses": [
-              "object",
-              "Text",
-              "str"
-            ],
-            "dataType": "TextInput",
-            "id": "TextInput-og8Or"
-          },
-          "targetHandle": {
-            "fieldName": "instructions",
-            "id": "Prompt-Rse03",
-            "inputTypes": [
-              "Document",
-              "BaseOutputParser",
-              "Record",
-              "Text"
-            ],
-            "type": "str"
-          }
-        },
-        "id": "reactflow__edge-TextInput-og8Or{œbaseClassesœ:[œobjectœ,œTextœ,œstrœ],œdataTypeœ:œTextInputœ,œidœ:œTextInput-og8Orœ}-Prompt-Rse03{œfieldNameœ:œinstructionsœ,œidœ:œPrompt-Rse03œ,œinputTypesœ:[œDocumentœ,œBaseOutputParserœ,œRecordœ,œTextœ],œtypeœ:œstrœ}",
-        "source": "TextInput-og8Or",
-        "sourceHandle": "{œbaseClassesœ: [œobjectœ, œTextœ, œstrœ], œdataTypeœ: œTextInputœ, œidœ: œTextInput-og8Orœ}",
-        "style": {
-          "stroke": "#555"
-        },
-        "target": "Prompt-Rse03",
-        "targetHandle": "{œfieldNameœ: œinstructionsœ, œidœ: œPrompt-Rse03œ, œinputTypesœ: [œDocumentœ, œBaseOutputParserœ, œRecordœ, œTextœ], œtypeœ: œstrœ}"
-      },
-      {
-        "className": "stroke-gray-900 stroke-connection",
-        "data": {
-          "sourceHandle": {
-            "baseClasses": [
-              "object",
-              "Text",
-              "str"
-            ],
-            "dataType": "Prompt",
-            "id": "Prompt-Rse03"
-          },
-          "targetHandle": {
-            "fieldName": "input_value",
-            "id": "OpenAIModel-gi29P",
-            "inputTypes": [
-              "Text",
-              "Record",
-              "Prompt"
-            ],
-            "type": "str"
-          }
-        },
-        "id": "reactflow__edge-Prompt-Rse03{œbaseClassesœ:[œobjectœ,œTextœ,œstrœ],œdataTypeœ:œPromptœ,œidœ:œPrompt-Rse03œ}-OpenAIModel-gi29P{œfieldNameœ:œinput_valueœ,œidœ:œOpenAIModel-gi29Pœ,œinputTypesœ:[œTextœ],œtypeœ:œstrœ}",
-        "selected": false,
-        "source": "Prompt-Rse03",
-        "sourceHandle": "{œbaseClassesœ: [œobjectœ, œTextœ, œstrœ], œdataTypeœ: œPromptœ, œidœ: œPrompt-Rse03œ}",
-        "style": {
-          "stroke": "#555"
-        },
-        "target": "OpenAIModel-gi29P",
-        "targetHandle": "{œfieldNameœ: œinput_valueœ, œidœ: œOpenAIModel-gi29Pœ, œinputTypesœ: [œTextœ, œRecordœ, œPromptœ], œtypeœ: œstrœ}"
-      }
-    ],
-    "nodes": [
-      {
-        "data": {
->>>>>>> 6716a90c
           "description": "Create a prompt template with dynamic variables.",
           "display_name": "Prompt",
           "id": "Prompt-Rse03",
           "node": {
-            "base_classes": [
-              "object",
-              "Text",
-              "str"
-            ],
+            "base_classes": ["object", "Text", "str"],
             "beta": false,
             "custom_fields": {
-              "template": [
-                "reference_1",
-                "reference_2",
-                "instructions"
-              ]
+              "template": ["reference_1", "reference_2", "instructions"]
             },
             "description": "Create a prompt template with dynamic variables.",
             "display_name": "Prompt",
@@ -302,7 +154,6 @@
             "is_input": null,
             "is_output": null,
             "name": "",
-<<<<<<< HEAD
             "output_types": [],
             "outputs": [
               {
@@ -311,9 +162,7 @@
                 "method": "build_prompt",
                 "name": "prompt",
                 "selected": "Prompt",
-                "types": [
-                  "Prompt"
-                ],
+                "types": ["Prompt"],
                 "value": "__UNDEFINED__"
               },
               {
@@ -322,21 +171,12 @@
                 "method": "format_prompt",
                 "name": "text",
                 "selected": "Text",
-                "types": [
-                  "Text"
-                ],
+                "types": ["Text"],
                 "value": "__UNDEFINED__"
               }
             ],
             "template": {
               "_type": "Component",
-=======
-            "output_types": [
-              "Prompt"
-            ],
-            "template": {
-              "_type": "CustomComponent",
->>>>>>> 6716a90c
               "code": {
                 "advanced": true,
                 "dynamic": true,
@@ -353,11 +193,7 @@
                 "show": true,
                 "title_case": false,
                 "type": "code",
-<<<<<<< HEAD
                 "value": "from langflow.custom import Component\nfrom langflow.field_typing import Input, Output\nfrom langflow.field_typing.prompt import Prompt\n\n\nclass PromptComponent(Component):\n    display_name: str = \"Prompt\"\n    description: str = \"Create a prompt template with dynamic variables.\"\n    icon = \"prompts\"\n\n    def build_config(self):\n        return {\n            \"template\": Input(display_name=\"Template\"),\n        }\n\n    inputs = [\n        Input(name=\"template\", type=Prompt, display_name=\"Template\"),\n    ]\n\n    outputs = [\n        Output(display_name=\"Prompt\", name=\"prompt\", method=\"build_prompt\"),\n        Output(display_name=\"Text\", name=\"text\", method=\"format_prompt\"),\n    ]\n\n    async def format_prompt(self) -> str:\n        prompt = await self.build_prompt()\n        formatted_text = prompt.format_text()\n        self.status = formatted_text\n        return formatted_text\n\n    async def build_prompt(\n        self,\n    ) -> Prompt:\n        kwargs = {k: v for k, v in self._arguments.items() if k != \"template\"}\n        prompt = await Prompt.from_template_and_variables(self.template, kwargs)\n        self.status = prompt.format_text()\n        return prompt\n"
-=======
-                "value": "from langflow.custom import CustomComponent\nfrom langflow.field_typing import TemplateField\nfrom langflow.field_typing.prompt import Prompt\n\n\nclass PromptComponent(CustomComponent):\n    display_name: str = \"Prompt\"\n    description: str = \"Create a prompt template with dynamic variables.\"\n    icon = \"prompts\"\n\n    def build_config(self):\n        return {\n            \"template\": TemplateField(display_name=\"Template\"),\n            \"code\": TemplateField(advanced=True),\n        }\n\n    async def build(\n        self,\n        template: Prompt,\n        **kwargs,\n    ) -> Prompt:\n        prompt = await Prompt.from_template_and_variables(template, kwargs)\n        self.status = prompt.format_text()\n        return prompt\n"
->>>>>>> 6716a90c
               },
               "instructions": {
                 "advanced": false,
@@ -444,9 +280,7 @@
                 "fileTypes": [],
                 "file_path": "",
                 "info": "",
-                "input_types": [
-                  "Text"
-                ],
+                "input_types": ["Text"],
                 "list": false,
                 "load_from_db": false,
                 "multiline": false,
@@ -482,9 +316,7 @@
         "data": {
           "id": "URL-HYPkR",
           "node": {
-            "base_classes": [
-              "Record"
-            ],
+            "base_classes": ["Record"],
             "beta": false,
             "custom_fields": {
               "urls": null
@@ -496,10 +328,7 @@
             "field_order": [],
             "frozen": false,
             "icon": "layout-template",
-            "output_types": [
-              "Record"
-            ],
-<<<<<<< HEAD
+            "output_types": ["Record"],
             "outputs": [
               {
                 "cache": true,
@@ -507,14 +336,10 @@
                 "method": null,
                 "name": "record",
                 "selected": "Record",
-                "types": [
-                  "Record"
-                ],
+                "types": ["Record"],
                 "value": "__UNDEFINED__"
               }
             ],
-=======
->>>>>>> 6716a90c
             "template": {
               "_type": "CustomComponent",
               "code": {
@@ -533,11 +358,7 @@
                 "show": true,
                 "title_case": false,
                 "type": "code",
-<<<<<<< HEAD
-                "value": "from typing import Any, Dict\n\nfrom langchain_community.document_loaders.web_base import WebBaseLoader\n\nfrom langflow.custom import CustomComponent\nfrom langflow.schema import Record\n\n\nclass URLComponent(CustomComponent):\n    display_name = \"URL\"\n    description = \"Fetch content from one or more URLs.\"\n    icon = \"layout-template\"\n\n    def build_config(self) -> Dict[str, Any]:\n        return {\n            \"urls\": {\"display_name\": \"URL\"},\n        }\n\n    def build(\n        self,\n        urls: list[str],\n    ) -> list[Record]:\n        loader = WebBaseLoader(web_paths=urls)\n        docs = loader.load()\n        records = self.to_records(docs)\n        self.status = records\n        return records\n"
-=======
                 "value": "from typing import Any, Dict\n\nfrom langchain_community.document_loaders.web_base import WebBaseLoader\n\nfrom langflow.custom import CustomComponent\nfrom langflow.schema import Record\n\n\nclass URLComponent(CustomComponent):\n    display_name = \"URL\"\n    description = \"Fetch content from one or more URLs.\"\n    icon = \"layout-template\"\n\n    def build_config(self) -> Dict[str, Any]:\n        return {\n            \"urls\": {\"display_name\": \"URL\"},\n        }\n\n    def build(\n        self,\n        urls: list[str],\n    ) -> list[Record]:\n        loader = WebBaseLoader(web_paths=[url for url in urls if url])\n        docs = loader.load()\n        records = self.to_records(docs)\n        self.status = records\n        return records\n"
->>>>>>> 6716a90c
               },
               "urls": {
                 "advanced": false,
@@ -546,9 +367,7 @@
                 "fileTypes": [],
                 "file_path": "",
                 "info": "",
-                "input_types": [
-                  "Text"
-                ],
+                "input_types": ["Text"],
                 "list": true,
                 "load_from_db": false,
                 "multiline": false,
@@ -586,12 +405,7 @@
         "data": {
           "id": "ChatOutput-JPlxl",
           "node": {
-            "base_classes": [
-              "Text",
-              "Record",
-              "object",
-              "str"
-            ],
+            "base_classes": ["Text", "Record", "object", "str"],
             "beta": false,
             "custom_fields": {
               "input_value": null,
@@ -608,7 +422,6 @@
             "field_order": [],
             "frozen": false,
             "icon": "ChatOutput",
-<<<<<<< HEAD
             "output_types": [],
             "outputs": [
               {
@@ -617,9 +430,7 @@
                 "method": "text_response",
                 "name": "text",
                 "selected": "Text",
-                "types": [
-                  "Text"
-                ],
+                "types": ["Text"],
                 "value": "__UNDEFINED__"
               },
               {
@@ -628,28 +439,17 @@
                 "method": "message_response",
                 "name": "message",
                 "selected": "Message",
-                "types": [
-                  "Message"
-                ],
+                "types": ["Message"],
                 "value": "__UNDEFINED__"
               }
             ],
             "template": {
               "_type": "Component",
-=======
-            "output_types": [
-              "Message",
-              "Text"
-            ],
-            "template": {
-              "_type": "CustomComponent",
->>>>>>> 6716a90c
               "code": {
                 "advanced": true,
                 "dynamic": true,
                 "fileTypes": [],
                 "file_path": "",
-<<<<<<< HEAD
                 "info": "",
                 "list": false,
                 "load_from_db": false,
@@ -670,9 +470,7 @@
                 "fileTypes": [],
                 "file_path": "",
                 "info": "Message to be passed as output.",
-                "input_types": [
-                  "Text"
-                ],
+                "input_types": ["Text"],
                 "list": false,
                 "load_from_db": false,
                 "multiline": true,
@@ -692,9 +490,7 @@
                 "fileTypes": [],
                 "file_path": "",
                 "info": "Template to convert Record to Text. If left empty, it will be dynamically set to the Record's text key.",
-                "input_types": [
-                  "Text"
-                ],
+                "input_types": ["Text"],
                 "list": false,
                 "load_from_db": false,
                 "multiline": false,
@@ -706,41 +502,6 @@
                 "title_case": false,
                 "type": "str",
                 "value": ""
-=======
-                "info": "",
-                "list": false,
-                "load_from_db": false,
-                "multiline": true,
-                "name": "code",
-                "password": false,
-                "placeholder": "",
-                "required": true,
-                "show": true,
-                "title_case": false,
-                "type": "code",
-                "value": "from typing import Optional, Union\n\nfrom langflow.base.io.chat import ChatComponent\nfrom langflow.field_typing import Text\nfrom langflow.schema.message import Message\n\n\nclass ChatOutput(ChatComponent):\n    display_name = \"Chat Output\"\n    description = \"Display a chat message in the Playground.\"\n    icon = \"ChatOutput\"\n\n    def build(\n        self,\n        sender: Optional[str] = \"Machine\",\n        sender_name: Optional[str] = \"AI\",\n        input_value: Optional[str] = None,\n        session_id: Optional[str] = None,\n        files: Optional[list[str]] = None,\n        return_message: Optional[bool] = False,\n    ) -> Union[Message, Text]:\n        return super().build_with_record(\n            sender=sender,\n            sender_name=sender_name,\n            input_value=input_value,\n            session_id=session_id,\n            files=files,\n            return_message=return_message,\n        )\n"
-              },
-              "input_value": {
-                "advanced": false,
-                "display_name": "Text",
-                "dynamic": false,
-                "fileTypes": [],
-                "file_path": "",
-                "info": "",
-                "input_types": [
-                  "Text"
-                ],
-                "list": false,
-                "load_from_db": false,
-                "multiline": true,
-                "name": "input_value",
-                "password": false,
-                "placeholder": "",
-                "required": false,
-                "show": true,
-                "title_case": false,
-                "type": "str"
->>>>>>> 6716a90c
               },
               "sender": {
                 "advanced": true,
@@ -748,33 +509,20 @@
                 "dynamic": false,
                 "fileTypes": [],
                 "file_path": "",
-<<<<<<< HEAD
                 "info": "Type of sender.",
-=======
-                "info": "",
->>>>>>> 6716a90c
-                "input_types": [
-                  "Text"
-                ],
+                "input_types": ["Text"],
                 "list": true,
                 "load_from_db": false,
                 "multiline": false,
                 "name": "sender",
-                "options": [
-                  "Machine",
-                  "User"
-                ],
-                "password": false,
-                "placeholder": "",
-                "required": false,
-                "show": true,
-                "title_case": false,
-                "type": "str",
-<<<<<<< HEAD
+                "options": ["Machine", "User"],
+                "password": false,
+                "placeholder": "",
+                "required": false,
+                "show": true,
+                "title_case": false,
+                "type": "str",
                 "value": ""
-=======
-                "value": "Machine"
->>>>>>> 6716a90c
               },
               "sender_name": {
                 "advanced": false,
@@ -782,14 +530,8 @@
                 "dynamic": false,
                 "fileTypes": [],
                 "file_path": "",
-<<<<<<< HEAD
                 "info": "Name of the sender.",
-=======
-                "info": "",
->>>>>>> 6716a90c
-                "input_types": [
-                  "Text"
-                ],
+                "input_types": ["Text"],
                 "list": false,
                 "load_from_db": false,
                 "multiline": false,
@@ -800,11 +542,7 @@
                 "show": true,
                 "title_case": false,
                 "type": "str",
-<<<<<<< HEAD
                 "value": ""
-=======
-                "value": "AI"
->>>>>>> 6716a90c
               },
               "session_id": {
                 "advanced": true,
@@ -812,14 +550,8 @@
                 "dynamic": false,
                 "fileTypes": [],
                 "file_path": "",
-<<<<<<< HEAD
                 "info": "Session ID for the message.",
-=======
-                "info": "If provided, the message will be stored in the memory.",
->>>>>>> 6716a90c
-                "input_types": [
-                  "Text"
-                ],
+                "input_types": ["Text"],
                 "list": false,
                 "load_from_db": false,
                 "multiline": false,
@@ -829,12 +561,8 @@
                 "required": false,
                 "show": true,
                 "title_case": false,
-<<<<<<< HEAD
                 "type": "str",
                 "value": ""
-=======
-                "type": "str"
->>>>>>> 6716a90c
               }
             }
           },
@@ -854,11 +582,7 @@
         "data": {
           "id": "OpenAIModel-gi29P",
           "node": {
-            "base_classes": [
-              "str",
-              "Text",
-              "object"
-            ],
+            "base_classes": ["str", "Text", "object"],
             "beta": false,
             "custom_fields": {
               "input_value": null,
@@ -888,10 +612,7 @@
             ],
             "frozen": false,
             "icon": "OpenAI",
-            "output_types": [
-              "Text"
-            ],
-<<<<<<< HEAD
+            "output_types": ["Text"],
             "outputs": [
               {
                 "cache": true,
@@ -899,14 +620,10 @@
                 "method": null,
                 "name": "text",
                 "selected": "Text",
-                "types": [
-                  "Text"
-                ],
+                "types": ["Text"],
                 "value": "__UNDEFINED__"
               }
             ],
-=======
->>>>>>> 6716a90c
             "template": {
               "_type": "CustomComponent",
               "code": {
@@ -934,11 +651,7 @@
                 "fileTypes": [],
                 "file_path": "",
                 "info": "",
-                "input_types": [
-                  "Text",
-                  "Record",
-                  "Prompt"
-                ],
+                "input_types": ["Text", "Record", "Prompt"],
                 "list": false,
                 "load_from_db": false,
                 "multiline": false,
@@ -995,9 +708,7 @@
                 "fileTypes": [],
                 "file_path": "",
                 "info": "",
-                "input_types": [
-                  "Text"
-                ],
+                "input_types": ["Text"],
                 "list": true,
                 "load_from_db": false,
                 "multiline": false,
@@ -1024,9 +735,7 @@
                 "fileTypes": [],
                 "file_path": "",
                 "info": "The base URL of the OpenAI API. Defaults to https://api.openai.com/v1.\n\nYou can change this to use other APIs like JinaChat, LocalAI and Prem.",
-                "input_types": [
-                  "Text"
-                ],
+                "input_types": ["Text"],
                 "list": false,
                 "load_from_db": false,
                 "multiline": false,
@@ -1045,15 +754,9 @@
                 "fileTypes": [],
                 "file_path": "",
                 "info": "The OpenAI API Key to use for the OpenAI model.",
-                "input_types": [
-                  "Text"
-                ],
-                "list": false,
-<<<<<<< HEAD
-                "load_from_db": false,
-=======
-                "load_from_db": true,
->>>>>>> 6716a90c
+                "input_types": ["Text"],
+                "list": false,
+                "load_from_db": false,
                 "multiline": false,
                 "name": "openai_api_key",
                 "password": true,
@@ -1090,9 +793,7 @@
                 "fileTypes": [],
                 "file_path": "",
                 "info": "System message to pass to the model.",
-                "input_types": [
-                  "Text"
-                ],
+                "input_types": ["Text"],
                 "list": false,
                 "load_from_db": false,
                 "multiline": false,
@@ -1152,9 +853,7 @@
         "data": {
           "id": "URL-2cX90",
           "node": {
-            "base_classes": [
-              "Record"
-            ],
+            "base_classes": ["Record"],
             "beta": false,
             "custom_fields": {
               "urls": null
@@ -1166,10 +865,7 @@
             "field_order": [],
             "frozen": false,
             "icon": "layout-template",
-            "output_types": [
-              "Record"
-            ],
-<<<<<<< HEAD
+            "output_types": ["Record"],
             "outputs": [
               {
                 "cache": true,
@@ -1177,14 +873,10 @@
                 "method": null,
                 "name": "record",
                 "selected": "Record",
-                "types": [
-                  "Record"
-                ],
+                "types": ["Record"],
                 "value": "__UNDEFINED__"
               }
             ],
-=======
->>>>>>> 6716a90c
             "template": {
               "_type": "CustomComponent",
               "code": {
@@ -1203,11 +895,7 @@
                 "show": true,
                 "title_case": false,
                 "type": "code",
-<<<<<<< HEAD
-                "value": "from typing import Any, Dict\n\nfrom langchain_community.document_loaders.web_base import WebBaseLoader\n\nfrom langflow.custom import CustomComponent\nfrom langflow.schema import Record\n\n\nclass URLComponent(CustomComponent):\n    display_name = \"URL\"\n    description = \"Fetch content from one or more URLs.\"\n    icon = \"layout-template\"\n\n    def build_config(self) -> Dict[str, Any]:\n        return {\n            \"urls\": {\"display_name\": \"URL\"},\n        }\n\n    def build(\n        self,\n        urls: list[str],\n    ) -> list[Record]:\n        loader = WebBaseLoader(web_paths=urls)\n        docs = loader.load()\n        records = self.to_records(docs)\n        self.status = records\n        return records\n"
-=======
                 "value": "from typing import Any, Dict\n\nfrom langchain_community.document_loaders.web_base import WebBaseLoader\n\nfrom langflow.custom import CustomComponent\nfrom langflow.schema import Record\n\n\nclass URLComponent(CustomComponent):\n    display_name = \"URL\"\n    description = \"Fetch content from one or more URLs.\"\n    icon = \"layout-template\"\n\n    def build_config(self) -> Dict[str, Any]:\n        return {\n            \"urls\": {\"display_name\": \"URL\"},\n        }\n\n    def build(\n        self,\n        urls: list[str],\n    ) -> list[Record]:\n        loader = WebBaseLoader(web_paths=[url for url in urls if url])\n        docs = loader.load()\n        records = self.to_records(docs)\n        self.status = records\n        return records\n"
->>>>>>> 6716a90c
               },
               "urls": {
                 "advanced": false,
@@ -1216,9 +904,7 @@
                 "fileTypes": [],
                 "file_path": "",
                 "info": "",
-                "input_types": [
-                  "Text"
-                ],
+                "input_types": ["Text"],
                 "list": true,
                 "load_from_db": false,
                 "multiline": false,
@@ -1229,9 +915,7 @@
                 "show": true,
                 "title_case": false,
                 "type": "str",
-                "value": [
-                  "https://www.promptingguide.ai/introduction/basics"
-                ]
+                "value": ["https://www.promptingguide.ai/introduction/basics"]
               }
             }
           },
@@ -1256,11 +940,7 @@
         "data": {
           "id": "TextInput-og8Or",
           "node": {
-            "base_classes": [
-              "object",
-              "Text",
-              "str"
-            ],
+            "base_classes": ["object", "Text", "str"],
             "beta": false,
             "custom_fields": {
               "input_value": null,
@@ -1273,21 +953,14 @@
             "field_order": [],
             "frozen": false,
             "icon": "type",
-            "output_types": [
-              "Text"
-            ],
-<<<<<<< HEAD
+            "output_types": ["Text"],
             "outputs": [
               {
                 "name": "Text",
                 "selected": "Text",
-                "types": [
-                  "Text"
-                ]
+                "types": ["Text"]
               }
             ],
-=======
->>>>>>> 6716a90c
             "template": {
               "_type": "CustomComponent",
               "code": {
@@ -1315,10 +988,7 @@
                 "fileTypes": [],
                 "file_path": "",
                 "info": "Text or Record to be passed as input.",
-                "input_types": [
-                  "Record",
-                  "Text"
-                ],
+                "input_types": ["Record", "Text"],
                 "list": false,
                 "load_from_db": false,
                 "multiline": false,
@@ -1338,9 +1008,7 @@
                 "fileTypes": [],
                 "file_path": "",
                 "info": "Template to convert Record to Text. If left empty, it will be dynamically set to the Record's text key.",
-                "input_types": [
-                  "Text"
-                ],
+                "input_types": ["Text"],
                 "list": false,
                 "load_from_db": false,
                 "multiline": true,
