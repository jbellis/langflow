import _ from "lodash";
<<<<<<< HEAD
import { Connection, ReactFlowInstance, ReactFlowJsonObject } from "reactflow";
=======
import { Connection, Edge, ReactFlowInstance } from "reactflow";
>>>>>>> cb66255b
import { APITemplateType } from "../types/api";
import { FlowType, NodeType } from "../types/flow";
import { cleanEdgesType } from "../types/utils/reactflowUtils";
import { toNormalCase } from "./utils";

export function cleanEdges({
  flow: { edges, nodes },
  updateEdge,
}: cleanEdgesType) {
  let newEdges = _.cloneDeep(edges);
  edges.forEach((edge) => {
    // check if the source and target node still exists
    const sourceNode = nodes.find((node) => node.id === edge.source);
    const targetNode = nodes.find((node) => node.id === edge.target);
    if (!sourceNode || !targetNode) {
      newEdges = newEdges.filter((edg) => edg.id !== edge.id);
    }
    // check if the source and target handle still exists
    if (sourceNode && targetNode) {
      const sourceHandle = edge.sourceHandle; //right
      const targetHandle = edge.targetHandle; //left
      if (targetHandle) {
        const field = targetHandle.split("|")[1];
        const id =
          (targetNode.data.node?.template[field]?.input_types?.join(";") ??
            targetNode.data.node?.template[field]?.type) +
          "|" +
          field +
          "|" +
          targetNode.data.id;
        if (id !== targetHandle) {
          newEdges = newEdges.filter((e) => e.id !== edge.id);
        }
      }
      if (sourceHandle) {
        const id = [
          sourceNode.data.type,
          sourceNode.data.id,
          ...sourceNode.data.node?.base_classes!,
        ].join("|");
        if (id !== sourceHandle) {
          newEdges = newEdges.filter((edg) => edg.id !== edge.id);
        }
      }
    }
  });
  updateEdge(newEdges);
}

export function isValidConnection(
  { source, target, sourceHandle, targetHandle }: Connection,
  reactFlowInstance: ReactFlowInstance
) {
  if (
    targetHandle
      ?.split("|")[0]
      .split(";")
<<<<<<< HEAD
      .some((n) => n === sourceHandle?.split("|")[0]) ||
=======
      .some((target) => target === sourceHandle.split("|")[0]) ||
>>>>>>> cb66255b
    sourceHandle
      ?.split("|")
      .slice(2)
      .some((target) =>
        targetHandle
          ?.split("|")[0]
          .split(";")
          .some((n) => n === target)
      ) ||
    targetHandle?.split("|")[0] === "str"
  ) {
    let targetNode = reactFlowInstance?.getNode(target!)?.data?.node;
    if (!targetNode) {
      if (
        !reactFlowInstance
          .getEdges()
          .find((e) => e.targetHandle === targetHandle)
      ) {
        return true;
      }
    } else if (
      (!targetNode.template[targetHandle?.split("|")[1]!].list &&
        !reactFlowInstance
          .getEdges()
          .find((e) => e.targetHandle === targetHandle)) ||
      targetNode.template[targetHandle?.split("|")[1]!].list
    ) {
      return true;
    }
  }
  return false;
}

export function removeApiKeys(flow: FlowType): FlowType {
  let cleanFLow = _.cloneDeep(flow);
  cleanFLow.data!.nodes.forEach((node) => {
    for (const key in node.data.node.template) {
      if (node.data.node.template[key].password) {
        node.data.node.template[key].value = "";
      }
    }
  });
  return cleanFLow;
}

export function updateTemplate(
  reference: APITemplateType,
  objectToUpdate: APITemplateType
): APITemplateType {
  let clonedObject: APITemplateType = _.cloneDeep(reference);

  // Loop through each key in the reference object
  for (const key in clonedObject) {
    // If the key is not in the object to update, add it
    if (objectToUpdate[key] && objectToUpdate[key].value) {
      clonedObject[key].value = objectToUpdate[key].value;
    }
    if (
      objectToUpdate[key] &&
      objectToUpdate[key].advanced !== null &&
      objectToUpdate[key].advanced !== undefined
    ) {
      clonedObject[key].advanced = objectToUpdate[key].advanced;
    }
  }
  return clonedObject;
}

export function updateIds(newFlow: ReactFlowJsonObject, getNodeId: (type: string) => string) {
  let idsMap = {};

  newFlow.nodes.forEach((node: NodeType) => {
    // Generate a unique node ID
    let newId = getNodeId(node.data.type);
    idsMap[node.id] = newId;
    node.id = newId;
    node.data.id = newId;
    // Add the new node to the list of nodes in state
  });

<<<<<<< HEAD
  newFlow.edges.forEach((e) => {
    e.source = idsMap[e.source];
    e.target = idsMap[e.target];
    let sourceHandleSplitted = e.sourceHandle!.split("|");
    e.sourceHandle =
=======
  newFlow.edges.forEach((edge) => {
    edge.source = idsMap[edge.source];
    edge.target = idsMap[edge.target];
    let sourceHandleSplitted = edge.sourceHandle.split("|");
    edge.sourceHandle =
>>>>>>> cb66255b
      sourceHandleSplitted[0] +
      "|" +
      edge.source +
      "|" +
      sourceHandleSplitted.slice(2).join("|");
<<<<<<< HEAD
    let targetHandleSplitted = e.targetHandle!.split("|");
    e.targetHandle =
      targetHandleSplitted.slice(0, -1).join("|") + "|" + e.target;
    e.id =
=======
    let targetHandleSplitted = edge.targetHandle.split("|");
    edge.targetHandle =
      targetHandleSplitted.slice(0, -1).join("|") + "|" + edge.target;
    edge.id =
>>>>>>> cb66255b
      "reactflow__edge-" +
      edge.source +
      edge.sourceHandle +
      "-" +
      edge.target +
      edge.targetHandle;
  });
}

export function buildTweaks(flow: FlowType) {
  return flow.data!.nodes.reduce((acc, node) => {
    acc[node.data.id] = {};
    return acc;
  }, {});
}

export function validateNode(
  node: NodeType,
  reactFlowInstance: ReactFlowInstance
): Array<string> {
  if (!node.data?.node?.template || !Object.keys(node.data.node.template)) {
    return [
      "We've noticed a potential issue with a node in the flow. Please review it and, if necessary, submit a bug report with your exported flow file. Thank you for your help!",
    ];
  }

  const {
    type,
    node: { template },
  } = node.data;

  return Object.keys(template).reduce(
    (errors: Array<string>, t) =>
      errors.concat(
        template[t].required &&
          template[t].show &&
          (template[t].value === undefined ||
            template[t].value === null ||
            template[t].value === "") &&
          !reactFlowInstance
            .getEdges()
            .some(
<<<<<<< HEAD
              (e) =>
                e.targetHandle?.split("|")[1] === t &&
                e.targetHandle.split("|")[2] === n.id
=======
              (edge) =>
                edge.targetHandle.split("|")[1] === t &&
                edge.targetHandle.split("|")[2] === node.id
>>>>>>> cb66255b
            )
          ? [
              `${type} is missing ${
                template.display_name || toNormalCase(template[t].name)
              }.`,
            ]
          : []
      ),
    [] as string[]
  );
}

export function validateNodes(reactFlowInstance: ReactFlowInstance) {
  if (reactFlowInstance.getNodes().length === 0) {
    return [
      "No nodes found in the flow. Please add at least one node to the flow.",
    ];
  }
  return reactFlowInstance
    .getNodes()
    .flatMap((n: NodeType) => validateNode(n, reactFlowInstance));
}

export function addVersionToDuplicates(flow: FlowType, flows: FlowType[]) {
  const existingNames = flows.map((item) => item.name);
  let newName = flow.name;
  let count = 1;

  while (existingNames.includes(newName)) {
    newName = `${flow.name} (${count})`;
    count++;
  }

  return newName;
}

export function getConnectedNodes(
  edge: Edge,
  nodes: Array<NodeType>
): Array<NodeType> {
  const sourceId = edge.source;
  const targetId = edge.target;
  return nodes.filter((node) => node.id === targetId || node.id === sourceId);
}<|MERGE_RESOLUTION|>--- conflicted
+++ resolved
@@ -1,9 +1,10 @@
 import _ from "lodash";
-<<<<<<< HEAD
-import { Connection, ReactFlowInstance, ReactFlowJsonObject } from "reactflow";
-=======
-import { Connection, Edge, ReactFlowInstance } from "reactflow";
->>>>>>> cb66255b
+import {
+  Connection,
+  Edge,
+  ReactFlowInstance,
+  ReactFlowJsonObject,
+} from "reactflow";
 import { APITemplateType } from "../types/api";
 import { FlowType, NodeType } from "../types/flow";
 import { cleanEdgesType } from "../types/utils/reactflowUtils";
@@ -61,11 +62,7 @@
     targetHandle
       ?.split("|")[0]
       .split(";")
-<<<<<<< HEAD
-      .some((n) => n === sourceHandle?.split("|")[0]) ||
-=======
-      .some((target) => target === sourceHandle.split("|")[0]) ||
->>>>>>> cb66255b
+      .some((target) => target === sourceHandle?.split("|")[0]) ||
     sourceHandle
       ?.split("|")
       .slice(2)
@@ -134,7 +131,10 @@
   return clonedObject;
 }
 
-export function updateIds(newFlow: ReactFlowJsonObject, getNodeId: (type: string) => string) {
+export function updateIds(
+  newFlow: ReactFlowJsonObject,
+  getNodeId: (type: string) => string
+) {
   let idsMap = {};
 
   newFlow.nodes.forEach((node: NodeType) => {
@@ -146,35 +146,20 @@
     // Add the new node to the list of nodes in state
   });
 
-<<<<<<< HEAD
-  newFlow.edges.forEach((e) => {
-    e.source = idsMap[e.source];
-    e.target = idsMap[e.target];
-    let sourceHandleSplitted = e.sourceHandle!.split("|");
-    e.sourceHandle =
-=======
   newFlow.edges.forEach((edge) => {
     edge.source = idsMap[edge.source];
     edge.target = idsMap[edge.target];
-    let sourceHandleSplitted = edge.sourceHandle.split("|");
+    let sourceHandleSplitted = edge.sourceHandle!.split("|");
     edge.sourceHandle =
->>>>>>> cb66255b
       sourceHandleSplitted[0] +
       "|" +
       edge.source +
       "|" +
       sourceHandleSplitted.slice(2).join("|");
-<<<<<<< HEAD
-    let targetHandleSplitted = e.targetHandle!.split("|");
-    e.targetHandle =
-      targetHandleSplitted.slice(0, -1).join("|") + "|" + e.target;
-    e.id =
-=======
-    let targetHandleSplitted = edge.targetHandle.split("|");
+    let targetHandleSplitted = edge.targetHandle!.split("|");
     edge.targetHandle =
       targetHandleSplitted.slice(0, -1).join("|") + "|" + edge.target;
     edge.id =
->>>>>>> cb66255b
       "reactflow__edge-" +
       edge.source +
       edge.sourceHandle +
@@ -217,15 +202,9 @@
           !reactFlowInstance
             .getEdges()
             .some(
-<<<<<<< HEAD
-              (e) =>
-                e.targetHandle?.split("|")[1] === t &&
-                e.targetHandle.split("|")[2] === n.id
-=======
               (edge) =>
-                edge.targetHandle.split("|")[1] === t &&
+                edge.targetHandle?.split("|")[1] === t &&
                 edge.targetHandle.split("|")[2] === node.id
->>>>>>> cb66255b
             )
           ? [
               `${type} is missing ${
