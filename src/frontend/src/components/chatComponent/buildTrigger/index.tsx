import { useContext, useState } from "react";
import { Transition } from "@headlessui/react";
import { Zap } from "lucide-react";
import { validateNodes } from "../../../utils";
import { FlowType } from "../../../types/flow";
import Loading from "../../../components/ui/loading";
import { useSSE } from "../../../contexts/SSEContext";
import { typesContext } from "../../../contexts/typesContext";
import { alertContext } from "../../../contexts/alertContext";
import { postBuildInit } from "../../../controllers/API";
import ShadTooltip from "../../ShadTooltipComponent";

import RadialProgressComponent from "../../RadialProgress";

export default function BuildTrigger({
  open,
  flow,
  setIsBuilt,
  isBuilt,
}: {
  open: boolean;
  flow: FlowType;
  setIsBuilt: any;
  isBuilt: boolean;
}) {
  const { updateSSEData, isBuilding, setIsBuilding, sseData } = useSSE();
  const { reactFlowInstance } = useContext(typesContext);
  const { setErrorData, setSuccessData } = useContext(alertContext);
  const [isIconTouched, setIsIconTouched] = useState(false);
  const eventClick = isBuilding ? "pointer-events-none" : "";
  const [progress, setProgress] = useState(0);

  async function handleBuild(flow: FlowType) {
    try {
      if (isBuilding) {
        return;
      }
      const errors = validateNodes(reactFlowInstance);
      if (errors.length > 0) {
        setErrorData({
          title: "Oops! Looks like you missed something",
          list: errors,
        });
        return;
      }
      const minimumLoadingTime = 200; // in milliseconds
      const startTime = Date.now();
      setIsBuilding(true);

      const allNodesValid = await streamNodeData(flow);
      await enforceMinimumLoadingTime(startTime, minimumLoadingTime);
      setIsBuilt(allNodesValid);
      if (!allNodesValid) {
        setErrorData({
          title: "Oops! Looks like you missed something",
          list: [
            "Check components and retry. Hover over component status icon 🔴 to inspect.",
          ],
        });
      }
    } catch (error) {
      console.error("Error:", error);
    } finally {
      setIsBuilding(false);
    }
  }
  async function streamNodeData(flow: FlowType) {
    // Step 1: Make a POST request to send the flow data and receive a unique session ID
    const response = await postBuildInit(flow);
    const { flowId } = response.data;
    // Step 2: Use the session ID to establish an SSE connection using EventSource
    let validationResults = [];
    let finished = false;
    const apiUrl = `/api/v1/build/stream/${flowId}`;
    const eventSource = new EventSource(apiUrl);

    eventSource.onmessage = (event) => {
      // If the event is parseable, return
      if (!event.data) {
        return;
      }
      const parsedData = JSON.parse(event.data);
      // if the event is the end of the stream, close the connection
      if (parsedData.end_of_stream) {
        eventSource.close();

        return;
      } else if (parsedData.log) {
        // If the event is a log, log it
        setSuccessData({ title: parsedData.log });
      } else {
        // Otherwise, process the data
        const isValid = processStreamResult(parsedData);
        setProgress(parsedData.progress);
        validationResults.push(isValid);
      }
    };

    eventSource.onerror = (error: any) => {
      console.error("EventSource failed:", error);
      eventSource.close();
      if (error.data) {
        const parsedData = JSON.parse(error.data);
        setErrorData({ title: parsedData.error });
        setIsBuilding(false);
      }
    };
    // Step 3: Wait for the stream to finish
    while (!finished) {
      await new Promise((resolve) => setTimeout(resolve, 100));
      finished = validationResults.length === flow.data.nodes.length;
    }
    // Step 4: Return true if all nodes are valid, false otherwise
    return validationResults.every((result) => result);
  }

  function processStreamResult(parsedData) {
    // Process each chunk of data here
    // Parse the chunk and update the context
    try {
      updateSSEData({ [parsedData.id]: parsedData });
    } catch (err) {
      console.log("Error parsing stream data: ", err);
    }
    return parsedData.valid;
  }

  async function enforceMinimumLoadingTime(
    startTime: number,
    minimumLoadingTime: number
  ) {
    const elapsedTime = Date.now() - startTime;
    const remainingTime = minimumLoadingTime - elapsedTime;

    if (remainingTime > 0) {
      return new Promise((resolve) => setTimeout(resolve, remainingTime));
    }
  }

  const handleMouseEnter = () => {
    setIsIconTouched(true);
  };

  const handleMouseLeave = () => {
    setIsIconTouched(false);
  };

  return (
    <Transition
      show={!open}
      appear={true}
      enter="transition ease-out duration-300"
      enterFrom="translate-y-96"
      enterTo="translate-y-0"
      leave="transition ease-in duration-300"
      leaveFrom="translate-y-0"
      leaveTo="translate-y-96"
    >
      <div className={`fixed right-4` + (isBuilt ? " bottom-20" : " bottom-4")}>
<<<<<<< HEAD
        <ShadTooltip
          delayDuration={500}
          content="Build Flow"
          side="left"
        >
          <div
            className="flex justify-center align-center py-1 px-3 w-12 h-12 rounded-full shadow-md hover:shadow-sm shadow-btn-shadow hover:shadow-btn-shadow
            bg-buildBackground cursor-pointer"
            onClick={() => {
              handleBuild(flow);
            }}
          >
            <button>
              <div className="flex gap-3 items-center">
                {isBuilding ? (
                  // Render your loading animation here when isBuilding is true
                  <Loading strokeWidth={1.5} className="text-build" />
                ) : (
                  <Zap className="sh-6 w-6 fill-build stroke-1 stroke-build"/>
                )}
              </div>
            </button>
          </div>
        </ShadTooltip>
=======
        <div
          className={`${eventClick} flex justify-center align-center py-1 px-3 w-12 h-12 rounded-full shadow-md shadow-[#0000002a] hover:shadow-[#00000032] bg-[#E2E7EE] dark:border-gray-600 cursor-pointer`}
          onClick={() => {
            handleBuild(flow);
          }}
          onMouseEnter={handleMouseEnter}
          onMouseLeave={handleMouseLeave}
        >
          <button>
            <div className="flex gap-3 items-center">
              {isBuilding && progress < 1 ? (
                // Render your loading animation here when isBuilding is true
                <RadialProgressComponent
                  color={"text-orange-400"}
                  value={progress}
                ></RadialProgressComponent>
              ) : isBuilding ? (
                <Loading strokeWidth={1.5} style={{ color: "#fb923c" }} />
              ) : (
                <Zap className="sh-6 w-6 fill-orange-400 stroke-1 stroke-orange-400" />
              )}
            </div>
          </button>
        </div>
>>>>>>> 52329b36
      </div>
    </Transition>
  );
}<|MERGE_RESOLUTION|>--- conflicted
+++ resolved
@@ -157,32 +157,6 @@
       leaveTo="translate-y-96"
     >
       <div className={`fixed right-4` + (isBuilt ? " bottom-20" : " bottom-4")}>
-<<<<<<< HEAD
-        <ShadTooltip
-          delayDuration={500}
-          content="Build Flow"
-          side="left"
-        >
-          <div
-            className="flex justify-center align-center py-1 px-3 w-12 h-12 rounded-full shadow-md hover:shadow-sm shadow-btn-shadow hover:shadow-btn-shadow
-            bg-buildBackground cursor-pointer"
-            onClick={() => {
-              handleBuild(flow);
-            }}
-          >
-            <button>
-              <div className="flex gap-3 items-center">
-                {isBuilding ? (
-                  // Render your loading animation here when isBuilding is true
-                  <Loading strokeWidth={1.5} className="text-build" />
-                ) : (
-                  <Zap className="sh-6 w-6 fill-build stroke-1 stroke-build"/>
-                )}
-              </div>
-            </button>
-          </div>
-        </ShadTooltip>
-=======
         <div
           className={`${eventClick} flex justify-center align-center py-1 px-3 w-12 h-12 rounded-full shadow-md shadow-[#0000002a] hover:shadow-[#00000032] bg-[#E2E7EE] dark:border-gray-600 cursor-pointer`}
           onClick={() => {
@@ -207,7 +181,6 @@
             </div>
           </button>
         </div>
->>>>>>> 52329b36
       </div>
     </Transition>
   );
