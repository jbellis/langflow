import { cloneDeep, zip } from "lodash";
import {
  Edge,
  EdgeChange,
  Node,
  NodeChange,
  addEdge,
  applyEdgeChanges,
  applyNodeChanges,
} from "reactflow";
import { create } from "zustand";
import {
  FLOW_BUILD_SUCCESS_ALERT,
  MISSED_ERROR_ALERT,
} from "../constants/alerts_constants";
import { BuildStatus } from "../constants/enums";
import { getFlowPool } from "../controllers/API";
import { VertexBuildTypeAPI } from "../types/api";
import {
  NodeDataType,
  NodeType,
  sourceHandleType,
  targetHandleType,
} from "../types/flow";
import {
  FlowPoolObjectType,
  FlowStoreType,
  VertexLayerElementType,
} from "../types/zustand/flow";
import { buildVertices } from "../utils/buildUtils";
import {
  checkChatInput,
  cleanEdges,
  getHandleId,
  getNodeId,
  scapeJSONParse,
  scapedJSONStringfy,
  updateGroupRecursion,
  validateNodes,
} from "../utils/reactflowUtils";
import { getInputsAndOutputs } from "../utils/storeUtils";
import useAlertStore from "./alertStore";
import { useDarkStore } from "./darkStore";
import useFlowsManagerStore from "./flowsManagerStore";
import { ChatOutputType, chatInputType } from "../types/chat";

// this is our useStore hook that we can use in our components to get parts of the store and call actions
const useFlowStore = create<FlowStoreType>((set, get) => ({
  onFlowPage: false,
  setOnFlowPage: (FlowPage) => set({ onFlowPage: FlowPage }),
  flowState: undefined,
  flowBuildStatus: {},
  nodes: [],
  edges: [],
  isBuilding: false,
  isPending: true,
  hasIO: false,
  reactFlowInstance: null,
  lastCopiedSelection: null,
  flowPool: {},
  inputs: [],
  outputs: [],
  setFlowPool: (flowPool) => {
    set({ flowPool });
  },
  addDataToFlowPool: (data: VertexBuildTypeAPI, nodeId: string) => {
    let newFlowPool = cloneDeep({ ...get().flowPool });
    if (!newFlowPool[nodeId]) newFlowPool[nodeId] = [data];
    else {
      newFlowPool[nodeId].push(data);
    }
    get().setFlowPool(newFlowPool);
  },
  getNodePosition: (nodeId: string) => {
    const node = get().nodes.find((node) => node.id === nodeId);
    return node?.position || { x: 0, y: 0 };
  },
  updateFlowPool: (
    nodeId: string,
    data: VertexBuildTypeAPI | ChatOutputType | chatInputType,
    buildId?: string,
  ) => {
    let newFlowPool = cloneDeep({ ...get().flowPool });
    if (!newFlowPool[nodeId]) {
      return;
    } else {
      let index = newFlowPool[nodeId].length - 1;
      if (buildId) {
        index = newFlowPool[nodeId].findIndex((flow) => flow.id === buildId);
      }
      //check if the data is a flowpool object
      if ((data as VertexBuildTypeAPI).valid !== undefined) {
        newFlowPool[nodeId][index] = data as VertexBuildTypeAPI;
      }
      //update data results
      else {
        newFlowPool[nodeId][index].data.message = data as
          | ChatOutputType
          | chatInputType;
      }
    }
    get().setFlowPool(newFlowPool);
  },
  CleanFlowPool: () => {
    get().setFlowPool({});
  },
  setPending: (isPending) => {
    set({ isPending });
  },
  resetFlow: ({ nodes, edges, viewport }) => {
    const currentFlow = useFlowsManagerStore.getState().currentFlow;
    let newEdges = cleanEdges(nodes, edges);
    const { inputs, outputs } = getInputsAndOutputs(nodes);
    set({
      nodes,
      edges: newEdges,
      flowState: undefined,
      inputs,
      outputs,
      hasIO: inputs.length > 0 || outputs.length > 0,
    });
    get().reactFlowInstance!.setViewport(viewport);
    if (currentFlow) {
      getFlowPool({ flowId: currentFlow.id }).then((flowPool) => {
        set({ flowPool: flowPool.data.vertex_builds });
      });
    }
  },
  setIsBuilding: (isBuilding) => {
    set({ isBuilding });
  },
  setFlowState: (flowState) => {
    const newFlowState =
      typeof flowState === "function" ? flowState(get().flowState) : flowState;

    if (newFlowState !== get().flowState) {
      set(() => ({
        flowState: newFlowState,
      }));
    }
  },
  setReactFlowInstance: (newState) => {
    set({ reactFlowInstance: newState });
  },
  onNodesChange: (changes: NodeChange[]) => {
    set({
      nodes: applyNodeChanges(changes, get().nodes),
    });
  },
  onEdgesChange: (changes: EdgeChange[]) => {
    set({
      edges: applyEdgeChanges(changes, get().edges),
    });
  },
  setNodes: (change, skipSave = false) => {
    let newChange = typeof change === "function" ? change(get().nodes) : change;
    let newEdges = cleanEdges(newChange, get().edges);
    const { inputs, outputs } = getInputsAndOutputs(newChange);

    set({
      edges: newEdges,
      nodes: newChange,
      flowState: undefined,
      inputs,
      outputs,
      hasIO: inputs.length > 0 || outputs.length > 0,
    });

    const flowsManager = useFlowsManagerStore.getState();
    if (!get().isBuilding && !skipSave && get().onFlowPage) {
      flowsManager.autoSaveCurrentFlow(
        newChange,
        newEdges,
        get().reactFlowInstance?.getViewport() ?? { x: 0, y: 0, zoom: 1 },
      );
    }
  },
  setEdges: (change, skipSave = false) => {
    let newChange = typeof change === "function" ? change(get().edges) : change;
    set({
      edges: newChange,
      flowState: undefined,
    });

    const flowsManager = useFlowsManagerStore.getState();
    if (!get().isBuilding && !skipSave && get().onFlowPage) {
      flowsManager.autoSaveCurrentFlow(
        get().nodes,
        newChange,
        get().reactFlowInstance?.getViewport() ?? { x: 0, y: 0, zoom: 1 },
      );
    }
  },
  setNode: (id: string, change: Node | ((oldState: Node) => Node)) => {
    let newChange =
      typeof change === "function"
        ? change(get().nodes.find((node) => node.id === id)!)
        : change;
    get().setNodes((oldNodes) =>
      oldNodes.map((node) => {
        if (node.id === id) {
          if ((node.data as NodeDataType).node?.frozen) {
            (newChange.data as NodeDataType).node!.frozen = false;
          }
          return newChange;
        }
        return node;
      }),
    );
  },
  getNode: (id: string) => {
    return get().nodes.find((node) => node.id === id);
  },
  deleteNode: (nodeId) => {
    get().setNodes(
      get().nodes.filter((node) =>
        typeof nodeId === "string"
          ? node.id !== nodeId
          : !nodeId.includes(node.id),
      ),
    );
  },
  deleteEdge: (edgeId) => {
    get().setEdges(
      get().edges.filter((edge) =>
        typeof edgeId === "string"
          ? edge.id !== edgeId
          : !edgeId.includes(edge.id),
      ),
    );
  },
  paste: (selection, position) => {
    if (
      selection.nodes.some((node) => node.data.type === "ChatInput") &&
      checkChatInput(get().nodes)
    ) {
      useAlertStore.getState().setErrorData({
        title: "Error pasting components",
        list: ["You can only have one ChatInput component in the flow"],
      });
      return;
    }
    let minimumX = Infinity;
    let minimumY = Infinity;
    let idsMap = {};
    let newNodes: Node<NodeDataType>[] = get().nodes;
    let newEdges = get().edges;
    selection.nodes.forEach((node: Node) => {
      if (node.position.y < minimumY) {
        minimumY = node.position.y;
      }
      if (node.position.x < minimumX) {
        minimumX = node.position.x;
      }
    });

    const insidePosition = position.paneX
      ? { x: position.paneX + position.x, y: position.paneY! + position.y }
      : get().reactFlowInstance!.screenToFlowPosition({
          x: position.x,
          y: position.y,
        });

    selection.nodes.forEach((node: NodeType) => {
      // Generate a unique node ID
      let newId = getNodeId(node.data.type);
      idsMap[node.id] = newId;

      // Create a new node object
      const newNode: NodeType = {
        id: newId,
        type: "genericNode",
        position: {
          x: insidePosition.x + node.position!.x - minimumX,
          y: insidePosition.y + node.position!.y - minimumY,
        },
        data: {
          ...cloneDeep(node.data),
          id: newId,
        },
      };
      updateGroupRecursion(newNode, selection.edges);

      // Add the new node to the list of nodes in state
      newNodes = newNodes
        .map((node) => ({ ...node, selected: false }))
        .concat({ ...newNode, selected: false });
    });
    get().setNodes(newNodes);

    selection.edges.forEach((edge: Edge) => {
      let source = idsMap[edge.source];
      let target = idsMap[edge.target];
      const sourceHandleObject: sourceHandleType = scapeJSONParse(
        edge.sourceHandle!,
      );
      let sourceHandle = scapedJSONStringfy({
        ...sourceHandleObject,
        id: source,
      });
      sourceHandleObject.id = source;

      edge.data.sourceHandle = sourceHandleObject;
      const targetHandleObject: targetHandleType = scapeJSONParse(
        edge.targetHandle!,
      );
      let targetHandle = scapedJSONStringfy({
        ...targetHandleObject,
        id: target,
      });
      targetHandleObject.id = target;
      edge.data.targetHandle = targetHandleObject;
      let id = getHandleId(source, sourceHandle, target, targetHandle);
      newEdges = addEdge(
        {
          source,
          target,
          sourceHandle,
          targetHandle,
          id,
          data: cloneDeep(edge.data),
          style: { stroke: "#555" },
          className: "stroke-gray-900 ",
          selected: false,
        },
        newEdges.map((edge) => ({ ...edge, selected: false })),
      );
    });
    get().setEdges(newEdges);
  },
  setLastCopiedSelection: (newSelection, isCrop = false) => {
    if (isCrop) {
      const nodesIdsSelected = newSelection!.nodes.map((node) => node.id);
      const edgesIdsSelected = newSelection!.edges.map((edge) => edge.id);

      nodesIdsSelected.forEach((id) => {
        get().deleteNode(id);
      });

      edgesIdsSelected.forEach((id) => {
        get().deleteEdge(id);
      });

      const newNodes = get().nodes.filter(
        (node) => !nodesIdsSelected.includes(node.id),
      );
      const newEdges = get().edges.filter(
        (edge) => !edgesIdsSelected.includes(edge.id),
      );

      set({ nodes: newNodes, edges: newEdges });
    }

    set({ lastCopiedSelection: newSelection });
  },
  cleanFlow: () => {
    set({
      nodes: [],
      edges: [],
      flowState: undefined,
      getFilterEdge: [],
    });
  },
  setFilterEdge: (newState) => {
    set({ getFilterEdge: newState });
  },
  getFilterEdge: [],
  onConnect: (connection) => {
    const dark = useDarkStore.getState().dark;
    // const commonMarkerProps = {
    //   type: MarkerType.ArrowClosed,
    //   width: 20,
    //   height: 20,
    //   color: dark ? "#555555" : "#000000",
    // };

    // const inputTypes = INPUT_TYPES;
    // const outputTypes = OUTPUT_TYPES;

    // const findNode = useFlowStore
    //   .getState()
    //   .nodes.find(
    //     (node) => node.id === connection.source || node.id === connection.target
    //   );

    // const sourceType = findNode?.data?.type;
    // let isIoIn = false;
    // let isIoOut = false;
    // if (sourceType) {
    //   isIoIn = inputTypes.has(sourceType);
    //   isIoOut = outputTypes.has(sourceType);
    // }

    let newEdges: Edge[] = [];
    get().setEdges((oldEdges) => {
      newEdges = addEdge(
        {
          ...connection,
          data: {
            targetHandle: scapeJSONParse(connection.targetHandle!),
            sourceHandle: scapeJSONParse(connection.sourceHandle!),
          },
          style: { stroke: "#555" },
          className: "stroke-foreground stroke-connection",
        },
        oldEdges,
      );

      return newEdges;
    });
    useFlowsManagerStore
      .getState()
      .autoSaveCurrentFlow(
        get().nodes,
        newEdges,
        get().reactFlowInstance?.getViewport() ?? { x: 0, y: 0, zoom: 1 },
      );
  },
  unselectAll: () => {
    let newNodes = cloneDeep(get().nodes);
    newNodes.forEach((node) => {
      node.selected = false;
      let newEdges = cleanEdges(newNodes, get().edges);
      set({
        nodes: newNodes,
        edges: newEdges,
      });
    });
  },
  buildFlow: async ({
    startNodeId,
    stopNodeId,
    input_value,
<<<<<<< HEAD
    files,
=======
    silent,
>>>>>>> eca5cedf
  }: {
    startNodeId?: string;
    stopNodeId?: string;
    input_value?: string;
<<<<<<< HEAD
    files?: string[];
=======
    silent?: boolean;
>>>>>>> eca5cedf
  }) => {
    get().setIsBuilding(true);
    const currentFlow = useFlowsManagerStore.getState().currentFlow;
    const setSuccessData = useAlertStore.getState().setSuccessData;
    const setErrorData = useAlertStore.getState().setErrorData;
    const setNoticeData = useAlertStore.getState().setNoticeData;
    function validateSubgraph(nodes: string[]) {
      const errorsObjs = validateNodes(
        get().nodes.filter((node) => nodes.includes(node.id)),
        get().edges,
      );

      const errors = errorsObjs.map((obj) => obj.errors).flat();
      if (errors.length > 0) {
        setErrorData({
          title: MISSED_ERROR_ALERT,
          list: errors,
        });
        get().setIsBuilding(false);
        const ids = errorsObjs.map((obj) => obj.id).flat();

        get().updateBuildStatus(ids, BuildStatus.ERROR);
        throw new Error("Invalid nodes");
      }
    }
    function handleBuildUpdate(
      vertexBuildData: VertexBuildTypeAPI,
      status: BuildStatus,
      runId: string,
    ) {
      if (vertexBuildData && vertexBuildData.inactivated_vertices) {
        get().removeFromVerticesBuild(vertexBuildData.inactivated_vertices);
        get().updateBuildStatus(
          vertexBuildData.inactivated_vertices,
          BuildStatus.INACTIVE,
        );
      }

      if (vertexBuildData.next_vertices_ids) {
        // next_vertices_ids is a list of vertices that are going to be built next
        // verticesLayers is a list of list of vertices ids, where each list is a layer of vertices
        // we want to add a new layer (next_vertices_ids) to the list of layers (verticesLayers)
        // and the values of next_vertices_ids to the list of vertices ids (verticesIds)

        // const nextVertices will be the zip of vertexBuildData.next_vertices_ids and
        // vertexBuildData.top_level_vertices
        // the VertexLayerElementType as {id: next_vertices_id, layer: top_level_vertex}

        // next_vertices_ids should be next_vertices_ids without the inactivated vertices
        const next_vertices_ids = vertexBuildData.next_vertices_ids.filter(
          (id) => !vertexBuildData.inactivated_vertices?.includes(id),
        );
        const top_level_vertices = vertexBuildData.top_level_vertices.filter(
          (vertex) =>
            !vertexBuildData.inactivated_vertices?.includes(vertex.id),
        );
        const nextVertices: VertexLayerElementType[] = zip(
          next_vertices_ids,
          top_level_vertices,
        ).map(([id, reference]) => ({ id: id!, reference }));

        const newLayers = [
          ...get().verticesBuild!.verticesLayers,
          nextVertices,
        ];
        const newIds = [
          ...get().verticesBuild!.verticesIds,
          ...next_vertices_ids,
        ];
        get().updateVerticesBuild({
          verticesIds: newIds,
          verticesLayers: newLayers,
          runId: runId,
          verticesToRun: get().verticesBuild!.verticesToRun,
        });
        get().updateBuildStatus(top_level_vertices, BuildStatus.TO_BUILD);
      }

      get().addDataToFlowPool(
        { ...vertexBuildData, run_id: runId },
        vertexBuildData.id,
      );

      useFlowStore.getState().updateBuildStatus([vertexBuildData.id], status);

      const verticesIds = get().verticesBuild?.verticesIds;
      const newFlowBuildStatus = { ...get().flowBuildStatus };
      // filter out the vertices that are not status
      const verticesToUpdate = verticesIds?.filter(
        (id) => newFlowBuildStatus[id]?.status !== BuildStatus.BUILT,
      );

      if (verticesToUpdate) {
        useFlowStore.getState().updateBuildStatus(verticesToUpdate, status);
      }
    }
    await buildVertices({
      input_value,
      files,
      flowId: currentFlow!.id,
      startNodeId,
      stopNodeId,
      onGetOrderSuccess: () => {
        if (!silent) {
          setNoticeData({ title: "Running components" });
        }
      },
      onBuildComplete: (allNodesValid) => {
        const nodeId = startNodeId || stopNodeId;
        if (!silent) {
          if (nodeId && allNodesValid) {
            setSuccessData({
              title: `${
                get().nodes.find((node) => node.id === nodeId)?.data.node
                  ?.display_name
              } built successfully`,
            });
          } else {
            setSuccessData({ title: FLOW_BUILD_SUCCESS_ALERT });
          }
        }
        get().setIsBuilding(false);
      },
      onBuildUpdate: handleBuildUpdate,
      onBuildError: (title: string, list: string[], elementList) => {
        const idList = elementList
          .map((element) => element.id)
          .filter(Boolean) as string[];
        useFlowStore.getState().updateBuildStatus(idList, BuildStatus.BUILT);
        setErrorData({ list, title });
        get().setIsBuilding(false);
      },
      onBuildStart: (elementList) => {
        const idList = elementList
          // reference is the id of the vertex or the id of the parent in a group node
          .map((element) => element.reference)
          .filter(Boolean) as string[];
        useFlowStore.getState().updateBuildStatus(idList, BuildStatus.BUILDING);
      },
      onValidateNodes: validateSubgraph,
      nodes: !get().onFlowPage ? get().nodes : undefined,
      edges: !get().onFlowPage ? get().edges : undefined,
    });
    get().setIsBuilding(false);
    get().revertBuiltStatusFromBuilding();
  },
  getFlow: () => {
    return {
      nodes: get().nodes,
      edges: get().edges,
      viewport: get().reactFlowInstance?.getViewport()!,
    };
  },
  updateVerticesBuild: (
    vertices: {
      verticesIds: string[];
      verticesLayers: VertexLayerElementType[][];
      runId: string;
      verticesToRun: string[];
    } | null,
  ) => {
    set({ verticesBuild: vertices });
  },
  verticesBuild: null,
  addToVerticesBuild: (vertices: string[]) => {
    const verticesBuild = get().verticesBuild;
    if (!verticesBuild) return;
    set({
      verticesBuild: {
        ...verticesBuild,
        verticesIds: [...verticesBuild.verticesIds, ...vertices],
      },
    });
  },
  removeFromVerticesBuild: (vertices: string[]) => {
    const verticesBuild = get().verticesBuild;
    if (!verticesBuild) return;
    set({
      verticesBuild: {
        ...verticesBuild,
        // remove the vertices from the list of vertices ids
        // that are going to be built
        verticesIds: get().verticesBuild!.verticesIds.filter(
          // keep the vertices that are not in the list of vertices to remove
          (vertex) => !vertices.includes(vertex),
        ),
      },
    });
  },
  updateBuildStatus: (nodeIdList: string[], status: BuildStatus) => {
    const newFlowBuildStatus = { ...get().flowBuildStatus };
    nodeIdList.forEach((id) => {
      newFlowBuildStatus[id] = {
        status,
      };
      if (status == BuildStatus.BUILT) {
        const timestamp_string = new Date(Date.now()).toLocaleString();
        newFlowBuildStatus[id].timestamp = timestamp_string;
      }
    });
    set({ flowBuildStatus: newFlowBuildStatus });
  },
  revertBuiltStatusFromBuilding: () => {
    const newFlowBuildStatus = { ...get().flowBuildStatus };
    Object.keys(newFlowBuildStatus).forEach((id) => {
      if (newFlowBuildStatus[id].status === BuildStatus.BUILDING) {
        newFlowBuildStatus[id].status = BuildStatus.BUILT;
      }
    });
  },
}));

export default useFlowStore;<|MERGE_RESOLUTION|>--- conflicted
+++ resolved
@@ -16,17 +16,14 @@
 import { BuildStatus } from "../constants/enums";
 import { getFlowPool } from "../controllers/API";
 import { VertexBuildTypeAPI } from "../types/api";
+import { ChatOutputType, chatInputType } from "../types/chat";
 import {
   NodeDataType,
   NodeType,
   sourceHandleType,
   targetHandleType,
 } from "../types/flow";
-import {
-  FlowPoolObjectType,
-  FlowStoreType,
-  VertexLayerElementType,
-} from "../types/zustand/flow";
+import { FlowStoreType, VertexLayerElementType } from "../types/zustand/flow";
 import { buildVertices } from "../utils/buildUtils";
 import {
   checkChatInput,
@@ -42,7 +39,6 @@
 import useAlertStore from "./alertStore";
 import { useDarkStore } from "./darkStore";
 import useFlowsManagerStore from "./flowsManagerStore";
-import { ChatOutputType, chatInputType } from "../types/chat";
 
 // this is our useStore hook that we can use in our components to get parts of the store and call actions
 const useFlowStore = create<FlowStoreType>((set, get) => ({
@@ -78,7 +74,7 @@
   updateFlowPool: (
     nodeId: string,
     data: VertexBuildTypeAPI | ChatOutputType | chatInputType,
-    buildId?: string,
+    buildId?: string
   ) => {
     let newFlowPool = cloneDeep({ ...get().flowPool });
     if (!newFlowPool[nodeId]) {
@@ -171,7 +167,7 @@
       flowsManager.autoSaveCurrentFlow(
         newChange,
         newEdges,
-        get().reactFlowInstance?.getViewport() ?? { x: 0, y: 0, zoom: 1 },
+        get().reactFlowInstance?.getViewport() ?? { x: 0, y: 0, zoom: 1 }
       );
     }
   },
@@ -187,7 +183,7 @@
       flowsManager.autoSaveCurrentFlow(
         get().nodes,
         newChange,
-        get().reactFlowInstance?.getViewport() ?? { x: 0, y: 0, zoom: 1 },
+        get().reactFlowInstance?.getViewport() ?? { x: 0, y: 0, zoom: 1 }
       );
     }
   },
@@ -205,7 +201,7 @@
           return newChange;
         }
         return node;
-      }),
+      })
     );
   },
   getNode: (id: string) => {
@@ -216,8 +212,8 @@
       get().nodes.filter((node) =>
         typeof nodeId === "string"
           ? node.id !== nodeId
-          : !nodeId.includes(node.id),
-      ),
+          : !nodeId.includes(node.id)
+      )
     );
   },
   deleteEdge: (edgeId) => {
@@ -225,8 +221,8 @@
       get().edges.filter((edge) =>
         typeof edgeId === "string"
           ? edge.id !== edgeId
-          : !edgeId.includes(edge.id),
-      ),
+          : !edgeId.includes(edge.id)
+      )
     );
   },
   paste: (selection, position) => {
@@ -292,7 +288,7 @@
       let source = idsMap[edge.source];
       let target = idsMap[edge.target];
       const sourceHandleObject: sourceHandleType = scapeJSONParse(
-        edge.sourceHandle!,
+        edge.sourceHandle!
       );
       let sourceHandle = scapedJSONStringfy({
         ...sourceHandleObject,
@@ -302,7 +298,7 @@
 
       edge.data.sourceHandle = sourceHandleObject;
       const targetHandleObject: targetHandleType = scapeJSONParse(
-        edge.targetHandle!,
+        edge.targetHandle!
       );
       let targetHandle = scapedJSONStringfy({
         ...targetHandleObject,
@@ -323,7 +319,7 @@
           className: "stroke-gray-900 ",
           selected: false,
         },
-        newEdges.map((edge) => ({ ...edge, selected: false })),
+        newEdges.map((edge) => ({ ...edge, selected: false }))
       );
     });
     get().setEdges(newEdges);
@@ -342,10 +338,10 @@
       });
 
       const newNodes = get().nodes.filter(
-        (node) => !nodesIdsSelected.includes(node.id),
+        (node) => !nodesIdsSelected.includes(node.id)
       );
       const newEdges = get().edges.filter(
-        (edge) => !edgesIdsSelected.includes(edge.id),
+        (edge) => !edgesIdsSelected.includes(edge.id)
       );
 
       set({ nodes: newNodes, edges: newEdges });
@@ -403,7 +399,7 @@
           style: { stroke: "#555" },
           className: "stroke-foreground stroke-connection",
         },
-        oldEdges,
+        oldEdges
       );
 
       return newEdges;
@@ -413,7 +409,7 @@
       .autoSaveCurrentFlow(
         get().nodes,
         newEdges,
-        get().reactFlowInstance?.getViewport() ?? { x: 0, y: 0, zoom: 1 },
+        get().reactFlowInstance?.getViewport() ?? { x: 0, y: 0, zoom: 1 }
       );
   },
   unselectAll: () => {
@@ -431,20 +427,14 @@
     startNodeId,
     stopNodeId,
     input_value,
-<<<<<<< HEAD
     files,
-=======
     silent,
->>>>>>> eca5cedf
   }: {
     startNodeId?: string;
     stopNodeId?: string;
     input_value?: string;
-<<<<<<< HEAD
     files?: string[];
-=======
     silent?: boolean;
->>>>>>> eca5cedf
   }) => {
     get().setIsBuilding(true);
     const currentFlow = useFlowsManagerStore.getState().currentFlow;
@@ -454,7 +444,7 @@
     function validateSubgraph(nodes: string[]) {
       const errorsObjs = validateNodes(
         get().nodes.filter((node) => nodes.includes(node.id)),
-        get().edges,
+        get().edges
       );
 
       const errors = errorsObjs.map((obj) => obj.errors).flat();
@@ -473,13 +463,13 @@
     function handleBuildUpdate(
       vertexBuildData: VertexBuildTypeAPI,
       status: BuildStatus,
-      runId: string,
+      runId: string
     ) {
       if (vertexBuildData && vertexBuildData.inactivated_vertices) {
         get().removeFromVerticesBuild(vertexBuildData.inactivated_vertices);
         get().updateBuildStatus(
           vertexBuildData.inactivated_vertices,
-          BuildStatus.INACTIVE,
+          BuildStatus.INACTIVE
         );
       }
 
@@ -495,15 +485,14 @@
 
         // next_vertices_ids should be next_vertices_ids without the inactivated vertices
         const next_vertices_ids = vertexBuildData.next_vertices_ids.filter(
-          (id) => !vertexBuildData.inactivated_vertices?.includes(id),
+          (id) => !vertexBuildData.inactivated_vertices?.includes(id)
         );
         const top_level_vertices = vertexBuildData.top_level_vertices.filter(
-          (vertex) =>
-            !vertexBuildData.inactivated_vertices?.includes(vertex.id),
+          (vertex) => !vertexBuildData.inactivated_vertices?.includes(vertex)
         );
         const nextVertices: VertexLayerElementType[] = zip(
           next_vertices_ids,
-          top_level_vertices,
+          top_level_vertices
         ).map(([id, reference]) => ({ id: id!, reference }));
 
         const newLayers = [
@@ -525,7 +514,7 @@
 
       get().addDataToFlowPool(
         { ...vertexBuildData, run_id: runId },
-        vertexBuildData.id,
+        vertexBuildData.id
       );
 
       useFlowStore.getState().updateBuildStatus([vertexBuildData.id], status);
@@ -534,7 +523,7 @@
       const newFlowBuildStatus = { ...get().flowBuildStatus };
       // filter out the vertices that are not status
       const verticesToUpdate = verticesIds?.filter(
-        (id) => newFlowBuildStatus[id]?.status !== BuildStatus.BUILT,
+        (id) => newFlowBuildStatus[id]?.status !== BuildStatus.BUILT
       );
 
       if (verticesToUpdate) {
@@ -604,7 +593,7 @@
       verticesLayers: VertexLayerElementType[][];
       runId: string;
       verticesToRun: string[];
-    } | null,
+    } | null
   ) => {
     set({ verticesBuild: vertices });
   },
@@ -629,7 +618,7 @@
         // that are going to be built
         verticesIds: get().verticesBuild!.verticesIds.filter(
           // keep the vertices that are not in the list of vertices to remove
-          (vertex) => !vertices.includes(vertex),
+          (vertex) => !vertices.includes(vertex)
         ),
       },
     });
